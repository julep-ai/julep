import json
from uuid import UUID
from typing import Optional, TypedDict
from beartype import beartype
from beartype.typing import Any, Awaitable, Dict, List, Union

from .utils import rewrap_in_class, NotSet

from ..api.types import (
    User,
    CreateDoc,
    ResourceCreatedResponse,
    ResourceUpdatedResponse,
    ListUsersResponse,
)

from .base import BaseManager
from .utils import is_valid_uuid4
from .types import DocDict


class UserCreateArgs(TypedDict):
    name: str
    about: str
    docs: List[str] = []
    metadata: Dict[str, Any] = {}


class UserUpdateArgs(TypedDict):
    name: Optional[str] = None
<<<<<<< HEAD
    metadata: Optional[Dict[str, Any]] = None
=======
    about: Optional[str] = None
    metadata: Dict[str, Any] = {}
    overwrite: bool = False
>>>>>>> 5978a187


class BaseUsersManager(BaseManager):
    """
    A manager class for handling user-related operations through an API client.

        This class provides high-level methods to interact with user records,
        such as retrieving a user by ID, creating a new user, listing all users,
        deleting a user, and updating a user's details.

        Attributes:
            api_client: The API client instance to communicate with the user service.

        Methods:
            _get: Retrieve a user by a unique UUID.
            _create: Create a new user with the specified name and about fields, and optionally additional documents.
            _list_items: List users with optional pagination through limit and offset parameters.
            _delete: Delete a user by UUID.
            _update: Update user details such as the 'about' description and name by UUID.

        Raises:
            AssertionError: If the provided ID for the user operations is not a valid UUID v4.
    """

    def _get(self, id: Union[str, UUID]) -> Union[User, Awaitable[User]]:
        """
        Get the user by their ID.

        This method is intended to retrieve a User object or an Awaitable User object by the user's unique identifier. The identifier can be a string representation of a UUID or a UUID object itself.

        Args:
            id (Union[str, UUID]): The unique identifier of the user to retrieve. It must be a valid UUID v4.

        Returns:
            Union[User, Awaitable[User]]: The retrieved User instance or an Awaitable that resolves to a User instance.

        Raises:
            AssertionError: If the `id` is not a valid UUID v4.

        Note:
            The leading underscore in the method name suggests that this method is intended for internal use and should not be a part of the public interface of the class.
        """
        assert is_valid_uuid4(id), "id must be a valid UUID v4"
        return self.api_client.get_user(user_id=id)

    def _create(
        self,
        name: str,
        about: str,
        docs: List[DocDict] = [],
        metadata: Dict[str, Any] = {},
    ) -> Union[ResourceCreatedResponse, Awaitable[ResourceCreatedResponse]]:
        # Cast docs to a list of CreateDoc objects
        """
        Create a new resource with the given name and about information, optionally including additional docs.

        This internal method allows for creating a new resource with optional docsrmation.

        Args:
            name (str): The name of the new resource.
            about (str): A brief description about the new resource.
            docs (List[DocDict], optional): A list of dictionaries with documentation-related information. Each dictionary
                must conform to the structure expected by CreateDoc. Defaults to an empty list.
            metadata (Dict[str, Any])

        Returns:
            Union[ResourceCreatedResponse, Awaitable[ResourceCreatedResponse]]: The response indicating the resource has been
            created successfully. It can be either a synchronous ResourceCreatedResponse or an asynchronous Awaitable object
            containing a ResourceCreatedResponse.

        Note:
            This method is an internal API implementation detail and should not be used directly outside the defining class
            or module.

        Side effects:
            Modifies internal state by converting each doc dict to an instance of CreateDoc and uses the
            internal API client to create a new user resource.
        """
        docs: List[CreateDoc] = [CreateDoc(**doc) for doc in docs]

        return self.api_client.create_user(
            name=name,
            about=about,
            docs=docs,
            metadata=metadata,
        )

    def _list_items(
        self,
        limit: Optional[int] = None,
        offset: Optional[int] = None,
        metadata_filter: str = "{}",
    ) -> Union[ListUsersResponse, Awaitable[ListUsersResponse]]:
        """
        Fetch a list of users, with optional pagination parameters.

            Args:
                limit (Optional[int], optional): The maximum number of users to return. Defaults to None.
                offset (Optional[int], optional): The offset from the start of the list to begin returning users. Defaults to None.

            Returns:
                Union[ListUsersResponse, Awaitable[ListUsersResponse]]: An instance of ListUsersResponse,
                or an awaitable that will resolve to it, depending on the API client implementation.
        """
        return self.api_client.list_users(
            limit=limit,
            offset=offset,
            metadata_filter=metadata_filter,
        )

    def _delete(self, user_id: Union[str, UUID]) -> Union[None, Awaitable[None]]:
        """
        Delete a user given their user ID.

            Args:
                user_id (Union[str, UUID]): The identifier of the user. Must be a valid UUID version 4.

            Returns:
                Union[None, Awaitable[None]]: None if the deletion is synchronous, or an Awaitable
                that resolves to None if the deletion is asynchronous.

            Raises:
                AssertionError: If the user_id is not a valid UUID v4.
        """
        assert is_valid_uuid4(user_id), "id must be a valid UUID v4"
        return self.api_client.delete_user(user_id=user_id)

    def _update(
        self,
        user_id: Union[str, UUID],
<<<<<<< HEAD
        about: Optional[str] = None,
        name: Optional[str] = None,
        metadata: Optional[Dict[str, Any]] = None,
=======
        about: Optional[str] = NotSet,
        name: Optional[str] = NotSet,
        metadata: Dict[str, Any] = NotSet,
        overwrite: bool = False,
>>>>>>> 5978a187
    ) -> Union[ResourceUpdatedResponse, Awaitable[ResourceUpdatedResponse]]:
        """
        Update user details for a given user ID.

        This method updates the 'about' and/or 'name' fields for the user identified by user_id.

        Args:
            user_id (Union[str, UUID]): The ID of the user to be updated. Must be a valid UUID v4.
            about (Optional[str], optional): The new information about the user. Defaults to None.
            name (Optional[str], optional): The new name for the user. Defaults to None.
<<<<<<< HEAD
            metadata (Dict[str, Any])

=======
            overwrite (bool, optional): Whether to overwrite the existing user data. Defaults to False.
>>>>>>> 5978a187
        Returns:
            Union[ResourceUpdatedResponse, Awaitable[ResourceUpdatedResponse]]: The response indicating successful update or an Awaitable that resolves to such a response.

        Raises:
            AssertionError: If `user_id` is not a valid UUID v4.
        """
        assert is_valid_uuid4(user_id), "id must be a valid UUID v4"

        updateFn = (
            self.api_client.update_user if overwrite else self.api_client.patch_user
        )

        update_data = dict(
            user_id=user_id,
            about=about,
            name=name,
            metadata=metadata,
        )

        update_data = {k: v for k, v in update_data.items() if v is not NotSet}

        return updateFn(**update_data)


class UsersManager(BaseUsersManager):
    """
    A class responsible for managing users in a system.

    This class is a specialized version of the BaseUsersManager and provides
    methods for retrieving, creating, listing, deleting, and updating users within
    the system.

    Methods:
        get(id: Union[str, UUID]) -> User:
            Retrieves a user based on their unique identifier (either a string or UUID).

        create(*, name: str, about: str, docs: List[DocDict]=[]) -> ResourceCreatedResponse:
            Creates a new user with the specified name, description about the user,
            and an optional list of documents associated with the user.

        list(*, limit: Optional[int]=None, offset: Optional[int]=None) -> List[User]:
            Lists users in the system, with optional limit and offset for pagination.

        delete(*, user_id: Union[str, UUID]) -> None:
            Deletes a user from the system based on their unique identifier.

        update(*, user_id: Union[str, UUID], about: Optional[str]=None, name: Optional[str]=None) -> ResourceUpdatedResponse:
            Updates an existing user's information with optional new about and name
            fields.
    """

    @beartype
    def get(self, id: Union[str, UUID]) -> User:
        """
        Retrieve a User object by its identifier.

        The method supports retrieval by both string representations of a UUID and
        UUID objects directly.

        Args:
            id (Union[str, UUID]): The identifier of the User, can be a string or UUID.

        Returns:
            User: The User object associated with the provided id.

        Raises:
            ValueError: If 'id' is neither a string nor a UUID.
            NotFoundError: If a User with the given 'id' does not exist.
        """
        return self._get(id=id)

    @beartype
    @rewrap_in_class(User)
    def create(self, **kwargs: UserCreateArgs) -> User:
        """
        Create a new resource with the specified name, about text, and associated docs.

            Args:
                name (str): The name of the resource to create.
                about (str): A brief description of the resource.
                docs (List[DocDict], optional): A list of dictionaries representing the documents associated with the resource. Defaults to an empty list.

            Returns:
                ResourceCreatedResponse: An object representing the response received upon the successful creation of the resource.

            Note:
                Using mutable types like list as default argument values in Python is risky because if the list is modified,
                those changes will persist across subsequent calls to the function which use the default value. It is
                generally safer to use `None` as a default value and then set the default inside the function if needed.

            Raises:
                BeartypeException: If the input types do not match the specified function annotations.
        """
        result = self._create(**kwargs)
        return result

    @beartype
    def list(
        self,
        *,
        limit: Optional[int] = None,
        offset: Optional[int] = None,
        metadata_filter: Dict[str, Any] = {},
    ) -> List[User]:
        """
        Lists the users optionally applying limit and offset.

        Args:
            limit (Optional[int], optional): The maximum number of users to return.
                None means no limit. Defaults to None.
            offset (Optional[int], optional): The index of the first user to return.
                None means start from the beginning. Defaults to None.

        Returns:
            List[User]: A list of user objects.

        Raises:
            BeartypeException: If the type of `limit` or `offset` is not as expected.
        """
        metadata_filter_string = json.dumps(metadata_filter)

        return self._list_items(
            limit=limit,
            offset=offset,
            metadata_filter=metadata_filter_string,
        ).items

    @beartype
    def delete(
        self,
        user_id: Union[str, UUID],
    ) -> None:
        """
        Deletes a user based on the provided user ID.

        Args:
            user_id (Union[str, UUID]): Unique identifier of the user.

        Returns:
            None

        Note:
            This function is type-checked with `beartype` to ensure that the `user_id`
            parameter matches either a string or a UUID type.

        Raises:
            The specific exceptions raised depend on the implementation of the `_delete`
            method this function proxies to.
        """
        return self._delete(
            user_id=user_id,
        )

    @beartype
    @rewrap_in_class(User)
    def update(self, *, user_id: Union[str, UUID], **kwargs: UserUpdateArgs) -> User:
        """
        Update user information.

        This method updates user details such as the `about` text and user's `name` for a given `user_id`.

        Args:
            user_id (Union[str, UUID]): The unique identifier for the user, which can be a string or a UUID object.
            about(Optional[str], optional): The descriptive information about the user. Defaults to None, indicating that `about` should not be updated if not provided.
            name(Optional[str], optional): The name of the user. Defaults to None, indicating that `name` should not be updated if not provided.
            overwrite(bool, optional): Whether to overwrite the existing user data. Defaults to False.

        Returns:
            ResourceUpdatedResponse: An object indicating the outcome of the update operation, which typically includes the status of the operation and possibly the updated resource data.
        """
        result = self._update(user_id=user_id, **kwargs)
        return result


class AsyncUsersManager(BaseUsersManager):
    """
    A class that provides asynchronous management of users extending BaseUsersManager.

    Attributes are inherited from BaseUsersManager.

    Methods:
        get (Union[UUID, str]) -> User:
            Asynchronously retrieves a user by their unique identifier (either a UUID or a string).

        create (*, name: str, about: str, docs: List[DocDict]=[]) -> ResourceCreatedResponse:
            Asynchronously creates a new user with the given name, about description, and optional list of documents.

        list (*, limit: Optional[int]=None, offset: Optional[int]=None) -> List[User]:
            Asynchronously retrieves a list of users with an optional limit and offset for pagination.

        delete (*, user_id: Union[str, UUID]) -> None:
            Asynchronously deletes a user identified by their unique ID (either a string or a UUID).

        update (*, user_id: Union[str, UUID], about: Optional[str]=None, name: Optional[str]=None) -> ResourceUpdatedResponse:
            Asynchronously updates a user's information identified by their unique ID with optional new about description and name.

    Note:
        The beartype decorator is used for runtime type checking of the parameters passed to the methods.
    """

    @beartype
    async def get(self, id: Union[UUID, str]) -> User:
        """
        Fetch a User object asynchronously by its identifier.

        This method retrieves a User object from some data storage asynchronously based on the provided identifier, which can be either a UUID or a string.

        Args:
            id (Union[UUID, str]): The unique identifier of the User to be retrieved.

        Returns:
            User: An instance of the User class corresponding to the given id.

        Raises:
            Exception: If the retrieval fails or the user cannot be found.
        """
        return await self._get(id=id)

    @beartype
    @rewrap_in_class(User)
    async def create(self, **kwargs: UserCreateArgs) -> User:
        """
        Asynchronously create a new resource with the provided name, description, and documents.

        This function is decorated with `@beartype` to ensure type checking at runtime.

        Args:
            name (str): The name of the resource to be created.
            about (str): Brief information about the resource.
            docs (List[DocDict], optional): A list of document dictionaries with structure defined by DocDict type.

        Returns:
            ResourceCreatedResponse: An instance representing the response after resource creation.

        Raises:
            BeartypeException: If any of the parameters do not match their annotated types.
        """
        result = await self._create(**kwargs)
        return result

    @beartype
    async def list(
        self,
        *,
        limit: Optional[int] = None,
        offset: Optional[int] = None,
        metadata_filter: Dict[str, Any] = {},
    ) -> List[User]:
        """
        Asynchronously lists users with optional limits and offsets.

        This function applies the `beartype` decorator for runtime type checking.

        Args:
            limit (Optional[int], optional): The maximum number of users to be returned. Defaults to None, which means no limit.
            offset (Optional[int], optional): The number to offset the list of returned users by. Defaults to None, which means no offset.

        Returns:
            List[User]: A list of user objects.

        Raises:
            TypeError: If any input arguments are not of the expected type.
            Any other exception that might be raised during the retrieval of users from the data source.

        Note:
            The actual exception raised by the `beartype` decorator or during the users' retrieval will depend on the implementation detail of the `self._list_items` method and the `beartype` configuration.
        """
        metadata_filter_string = json.dumps(metadata_filter)

        return (
            await self._list_items(
                limit,
                offset,
                metadata_filter=metadata_filter_string,
            )
        ).items

    @beartype
    async def delete(
        self,
        user_id: Union[str, UUID],
    ) -> None:
        """
        Asynchronously deletes a user by their user ID.

        Args:
            user_id (Union[str, UUID]): The unique identifier of the user to delete, which can be a string or a UUID.

        Returns:
            None: This function does not return anything.

        Notes:
            - The function is decorated with `@beartype` for runtime type checking.
            - This function is a coroutine, it should be called with `await`.

        Raises:
            - The raised exceptions depend on the implementation of the underlying `_delete` coroutine.
        """
        return await self._delete(
            user_id=user_id,
        )

    @beartype
    @rewrap_in_class(User)
    async def update(
        self, *, user_id: Union[str, UUID], **kwargs: UserUpdateArgs
    ) -> User:
        """
        Asynchronously updates user details.

        This function updates user details such as 'about' and 'name'. It uses type annotations to enforce the types of the parameters and an asynchronous call to '_update' method to perform the actual update operation.

        Args:
            user_id (Union[str, UUID]): The unique identifier of the user, which can be either a string or a UUID.
            about (Optional[str], optional): A description of the user. Default is None, indicating no update.
            name (Optional[str], optional): The name of the user. Default is None, indicating no update.

        Returns:
            ResourceUpdatedResponse: An object representing the update status.

        Note:
            This function is decorated with @beartype to perform runtime type checking.
        """
        result = await self._update(user_id=user_id, **kwargs)
        return result<|MERGE_RESOLUTION|>--- conflicted
+++ resolved
@@ -28,13 +28,9 @@
 
 class UserUpdateArgs(TypedDict):
     name: Optional[str] = None
-<<<<<<< HEAD
     metadata: Optional[Dict[str, Any]] = None
-=======
     about: Optional[str] = None
-    metadata: Dict[str, Any] = {}
     overwrite: bool = False
->>>>>>> 5978a187
 
 
 class BaseUsersManager(BaseManager):
@@ -165,16 +161,10 @@
     def _update(
         self,
         user_id: Union[str, UUID],
-<<<<<<< HEAD
-        about: Optional[str] = None,
-        name: Optional[str] = None,
-        metadata: Optional[Dict[str, Any]] = None,
-=======
         about: Optional[str] = NotSet,
         name: Optional[str] = NotSet,
         metadata: Dict[str, Any] = NotSet,
         overwrite: bool = False,
->>>>>>> 5978a187
     ) -> Union[ResourceUpdatedResponse, Awaitable[ResourceUpdatedResponse]]:
         """
         Update user details for a given user ID.
@@ -185,12 +175,9 @@
             user_id (Union[str, UUID]): The ID of the user to be updated. Must be a valid UUID v4.
             about (Optional[str], optional): The new information about the user. Defaults to None.
             name (Optional[str], optional): The new name for the user. Defaults to None.
-<<<<<<< HEAD
             metadata (Dict[str, Any])
-
-=======
             overwrite (bool, optional): Whether to overwrite the existing user data. Defaults to False.
->>>>>>> 5978a187
+
         Returns:
             Union[ResourceUpdatedResponse, Awaitable[ResourceUpdatedResponse]]: The response indicating successful update or an Awaitable that resolves to such a response.
 
