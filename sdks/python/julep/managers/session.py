--- conflicted
+++ resolved
@@ -43,13 +43,9 @@
 
 class SessionUpdateArgs(TypedDict):
     session_id: Union[str, UUID]
-<<<<<<< HEAD
     situation: Optional[str] = None
     metadata: Optional[Dict[str, Any]] = None
-=======
-    situation: str
     overwrite: bool = False
->>>>>>> 5978a187
 
 
 class BaseSessionsManager(BaseManager):
@@ -259,13 +255,9 @@
     def _update(
         self,
         session_id: Union[str, UUID],
-<<<<<<< HEAD
         situation: Optional[str] = None,
         metadata: Optional[Dict[str, Any]] = None,
-=======
-        situation: str,
         overwrite: bool = False,
->>>>>>> 5978a187
     ) -> Union[ResourceUpdatedResponse, Awaitable[ResourceUpdatedResponse]]:
         """
         Update a session with a given situation.
