import "../common";

using Common;

namespace Sessions;

//
// SESSION MODELS
//

<<<<<<< HEAD
=======
enum ContextOverflowType {
    /** Truncate the context from the top except the system prompt. */
    truncate,

    /** Automatically summarizes, clips and merges messages in the background to compress the context. */
    adaptive,
}

>>>>>>> d54bca36
@discriminator("kind")
model Session {
    @visibility("none")
    kind:  (
        | "single_agent_no_user"
        | "single_agent_single_user"
        | "single_agent_multi_user"
        | "multi_agent_no_user"
        | "multi_agent_single_user"
        | "multi_agent_multi_user"
    );

    /** User ID of user associated with this session */
    @visibility("create")
    user?: uuid;

    @visibility("create")
    users?: uuid[];

    /** Agent ID of agent associated with this session */
    @visibility("create")
    agent?: uuid;

    @visibility("create")
    agents?: uuid[];

    /** A specific situation that sets the background for this session */
    situation: string = defaultSessionSystemMessage;

    /** Summary (null at the beginning) - generated automatically after every interaction */
    @visibility("read")
    summary: string | null = null;

    /** Render system and assistant message content as jinja templates */
    render_templates: boolean = false;

    /** Threshold value for the adaptive context functionality */
    token_budget: uint16 | null = null;
    
    /** Action to start on context window overflow */
    context_overflow: ContextOverflowType | null = null;

    ...HasId;
    ...HasMetadata;
    ...HasTimestamps;
}

model SingleAgentNoUserSession extends Session {
    @visibility("none")
    kind: "single_agent_no_user" = "single_agent_no_user";

    user?: never;
    users?: never;
    agents?: never;

    agent: uuid;
}

model SingleAgentSingleUserSession extends Session {
    @visibility("none")
    kind: "single_agent_single_user" = "single_agent_single_user";

    users?: never;
    agents?: never;

    agent: uuid;
    user: uuid;
}

model SingleAgentMultiUserSession extends Session {
    @visibility("none")
    kind: "single_agent_multi_user" = "single_agent_multi_user";

    user?: never;
    agents?: never;

    agent: uuid;
    users: uuid[];
}

model MultiAgentNoUserSession extends Session {
    @visibility("none")
    kind: "multi_agent_no_user" = "multi_agent_no_user";

    user?: never;
    users?: never;
    agent?: never;

    agents: uuid[];
}

model MultiAgentSingleUserSession extends Session {
    @visibility("none")
    kind: "multi_agent_single_user" = "multi_agent_single_user";

    users?: never;
    agent?: never;

    agents: uuid[];
    user: uuid;
}

model MultiAgentMultiUserSession extends Session {
    @visibility("none")
    kind: "multi_agent_multi_user" = "multi_agent_multi_user";

    user?: never;
    agent?: never;

    agents: uuid[];
    users: uuid[];
}


/** Payload for updating a session */
@withVisibility("update")
model UpdateSessionRequest {
    ...Session;
}

/** Payload for patching a session */
model PatchSessionRequest is UpdateSessionRequest {}

/** Payload for creating a session */
@withVisibility("create")
model CreateSessionRequest {
    ...Session;
}

@withVisibility("create", "update")
model CreateOrUpdateSessionRequest {
    id: uuid;

    ...CreateSessionRequest;
}<|MERGE_RESOLUTION|>--- conflicted
+++ resolved
@@ -8,8 +8,6 @@
 // SESSION MODELS
 //
 
-<<<<<<< HEAD
-=======
 enum ContextOverflowType {
     /** Truncate the context from the top except the system prompt. */
     truncate,
@@ -18,7 +16,6 @@
     adaptive,
 }
 
->>>>>>> d54bca36
 @discriminator("kind")
 model Session {
     @visibility("none")
