--- conflicted
+++ resolved
@@ -98,12 +98,9 @@
     @route("/sessions/history")
     interface HistoryRoute extends Entries.Endpoints {}
 
-<<<<<<< HEAD
-=======
     @route("/embed")
     interface EmbedRoute extends Docs.EmbedEndpoints {}
 
->>>>>>> d54bca36
     @route("/docs")
     interface IndividualDocsRoute extends Docs.IndividualDocEndpoints {}
 
