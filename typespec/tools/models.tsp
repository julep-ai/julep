import "../common";

using Common;

namespace Tools;

//
// TOOL MODELS
//

// TODO: Split these into different files

/** A valid HTTP method */
alias httpMethod = "GET" | "POST" | "PUT" | "DELETE" | "PATCH" | "HEAD" | "OPTIONS" | "CONNECT" | "TRACE";

/** Integration provider name */
alias integrationProvider = (
    | "dummy"
    | "weather"
    | "wikipedia"
    | "spider"
    | "brave"
    | "browserbase"
    | "email"
    | "remote_browser"
    | "llama_parse"
    | "ffmpeg"
    | "cloudinary"
    | "arxiv"
<<<<<<< HEAD
    | "algolia"
=======
    | "unstructured"
>>>>>>> 3dce1420
);

enum ToolType {
    /** A tool that emulates a function call */
    function,

    /** A tool that uses one of the Julep integrations */
    integration,

    /** A tool that uses a system resource */
    system,

    /** A tool that makes an API call */
    api_call,

    /** (Alpha) Anthropic new tools */
    computer_20241022,
    text_editor_20241022,
    bash_20241022,
}

/** The parameters the functions accepts, described as a JSON Schema object. */
alias FunctionParameters = Record<unknown>;

alias ToolOutput = Record<unknown>;

alias ToolChoiceOption = "auto" | "none" | NamedToolChoice;

/** Function definition */
model FunctionDef {
    /** DO NOT USE: This will be overriden by the tool name. Here only for compatibility reasons. */
    name?: null = null;

    /** DO NOT USE: This will be overriden by the tool description. Here only for compatibility reasons. */
    description?: null = null;

    /** The parameters the function accepts */
    parameters?: FunctionParameters;

}

/** Integration definition */
@discriminator("provider")
model BaseIntegrationDef {
    /** The provider of the integration */
    provider: integrationProvider;

    /** The specific method of the integration to call */
    method?: string;

    /** The setup parameters the integration accepts */
    setup?: unknown;

    /** The arguments to pre-apply to the integration call */
    arguments?: unknown;
}

model DummyIntegrationDef extends BaseIntegrationDef {
    provider: "dummy" = "dummy";
}

model BaseProviderCard {
    provider: integrationProvider;
    setup: unknown;
    methods: ProviderMethod<unknown, unknown>[];
    info: ProviderInfo;
}

model ProviderMethod<Arguments, Output> {
    method: string;
    description?: string;
    arguments?: Arguments;
    output?: Output;
}

model ProviderInfo {
    url?: url;
    docs?: url;
    icon?: url;
    friendly_name?: string;
}

alias IntegrationDef = (
    | DummyIntegrationDef
    | BraveIntegrationDef
    | EmailIntegrationDef
    | SpiderIntegrationDef
    | WikipediaIntegrationDef
    | WeatherIntegrationDef
    | BrowserbaseIntegrationDef
    | RemoteBrowserIntegrationDef
    | LlamaParseIntegrationDef
    | FfmpegIntegrationDef
    | CloudinaryIntegrationDef
    | ArxivIntegrationDef
<<<<<<< HEAD
    | AlgoliaIntegrationDef
=======
    | UnstructuredIntegrationDef
>>>>>>> 3dce1420
);

//
// SYSTEM TOOL MODELS
//

alias resourceType = (
    | "agent"
    | "user"
    | "task"
    | "execution"
    | "doc"
    | "session"
    | "job"
);

alias subresourceType = (
    | "tool"
    | "doc"
    | "execution"
    | "transition"
);

alias operationType = (
    | "create"
    | "update"
    | "patch"
    | "create_or_update"
    | "embed"
    | "change_status"
    | "search"
    | "chat"
    | "history"
    | "delete"
    | "get"
    | "list"
);

// TODO: Add granular definitions for each system call

/** System definition */
model SystemDef {
    /** Resource is the name of the resource to use */
    resource: resourceType;

    /** Operation is the name of the operation to perform */
    operation: operationType;

    /** Resource id (if applicable) */
    resource_id?: uuid;

    /** Sub-resource type (if applicable) */
    subresource?: subresourceType;

    /** The arguments to pre-apply to the system call */
    arguments?: FunctionParameters;
}

/** API call definition */
model ApiCallDef {
    /** The HTTP method to use */
    method: httpMethod;

    /** The URL to call */
    url: url;

    /** The schema of the response */
    schema?: Record<unknown>;

    /** The headers to send with the request */
    headers?: Record<string>;

    /** The content as base64 to send with the request */
    content?: string;

    /** The data to send as form data */
    data?: Record<unknown>;

    /** The data to send as files data */
    files?: Record<unknown>;

    /** JSON body to send with the request */
    json?: Record<unknown>;

    /** Cookies */
    cookies?: Record<string>;

    /** The parameters to send with the request */
    params?: string | Record<unknown>;

    /** Follow redirects */
    follow_redirects?: boolean;

    /** The timeout for the request */
    timeout?: uint8;
}


model Tool {
    /** Name of the tool (must be unique for this agent and a valid python identifier string )*/
    name: validPythonIdentifier;

    /** Type of the tool */
    type: ToolType;

    /** Description of the tool */
    description?: string;

    /** The function to call */
    function?: FunctionDef;

    /** The integration to call */
    integration?: IntegrationDef;

    /** The system to call */
    system?: SystemDef;

    /** The API call to make */
    api_call?: ApiCallDef;

    /** (Alpha) Anthropic new tools */
    computer_20241022?: Computer20241022Def;
    text_editor_20241022?: TextEditor20241022Def;
    bash_20241022?: Bash20241022Def;

    ...HasTimestamps;
    ...HasId;
}

model FunctionCallOption {
    /** The name of the function */
    name: string;

    /** The parameters to pass to the function */
    arguments?: string; // May be a JSON string
}

model NamedToolChoice {
    function?: FunctionCallOption;
    integration?: never;
    system?: never;
    api_call?: never;
}

model ToolResponse {
    @key id: string;

    /** The output of the tool */
    output: ToolOutput;
}

/** Payload for creating a tool */
@withVisibility("create")
model CreateToolRequest {
    ...Tool;
}

/** Payload for updating a tool */
@withVisibility("update")
model UpdateToolRequest {
    ...Tool;
}

/** Payload for patching a tool */
model PatchToolRequest is UpdateToolRequest {}

/** The response tool value generated by the model */
model BaseChosenToolCall {
    /** Whether this tool is a `function`, `api_call`, `system` etc. (Only `function` tool supported right now) */
    type: ToolType;

    function?: FunctionCallOption;
    integration?: unknown; // ChosenIntegrationCall
    system?: unknown; // ChosenSystemCall
    api_call?: unknown; // ChosenApiCall

    /** (Alpha) Anthropic new tools */
    computer_20241022?: ChosenComputer20241022;
    text_editor_20241022?: ChosenTextEditor20241022;
    bash_20241022?: ChosenBash20241022;

    @visibility("read")
    id?: string;
}

model ChosenFunctionCall extends BaseChosenToolCall {
    type: ToolType.function;

    /** The function to call */
    function: FunctionCallOption;
}

alias ChosenToolCall = (
    | ChosenFunctionCall
    // | ChosenIntegrationCall
    // | ChosenSystemCall
    // | ChosenApiCall
    | ChosenComputer20241022
    | ChosenTextEditor20241022
    | ChosenBash20241022
);<|MERGE_RESOLUTION|>--- conflicted
+++ resolved
@@ -27,11 +27,8 @@
     | "ffmpeg"
     | "cloudinary"
     | "arxiv"
-<<<<<<< HEAD
+    | "unstructured"
     | "algolia"
-=======
-    | "unstructured"
->>>>>>> 3dce1420
 );
 
 enum ToolType {
@@ -127,11 +124,8 @@
     | FfmpegIntegrationDef
     | CloudinaryIntegrationDef
     | ArxivIntegrationDef
-<<<<<<< HEAD
+    | UnstructuredIntegrationDef
     | AlgoliaIntegrationDef
-=======
-    | UnstructuredIntegrationDef
->>>>>>> 3dce1420
 );
 
 //
