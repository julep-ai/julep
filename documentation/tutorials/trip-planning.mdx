---
title: 'Trip Planning'
description: 'Learn how to create a task that generates personalized travel itineraries based on weather conditions and tourist attractions for multiple locations'
icon: 'display'
---

## Overview

The Trip Planning tutorial shows how to:
- Execute workflow steps in parallel
- Integrate with external APIs
- Combine data from multiple sources
- Generate personalized itineraries using AI

Follow each step of the tutorial:

<<<<<<< HEAD
Let's break down the task into its core components:

### 1. Input Schema

First, we define what inputs our task expects:

```yaml
input_schema:
  type: object
  properties:
    locations:
      type: array
      items:
        type: string
```


This schema specifies that our task expects an array of location strings (e.g., `["New York", "London", "Paris"]`).

### 2. Tools Configuration

Next, we define the external tools our task will use:

```yaml
- name: weather
  type: integration
  integration:
    provider: weather
    setup:
      openweathermap_api_key: YOUR_OPENWEATHERMAP_API_KEY

- name: internet_search
  type: integration
  integration:
    provider: brave
    setup:
      api_key: YOUR_BRAVE_API_KEY
```

We're using two integrations:
- The `weather` integration to fetch current weather conditions
- The `brave` search integration to find tourist attractions

### 3. Main Workflow Steps

<Steps>

  <Step title="Get Weather Data">

```yaml
- over: $ steps[0].input.locations
  map:
    tool: weather
    arguments:
      location: $ _
```

    <Accordion title="Understanding the use of the _ Variable in iteration steps">
      When used inside a `map` or a `foreach` step, the `_` variable is a reference to the current value in the iteration.

      For example:
```yaml
- over: $ ["Paris", "London"]
  map:
    tool: weather
    arguments:
      location: $ _ # _ will be "Paris", then "London"
```
    </Accordion>


    This step:
    - Iterates over each location in the input array
    - Calls the weather API for each location
  </Step>

  <Step title="Search for Tourist Attractions">

```yaml
- over: $ steps[0].input.locations
  map:
    tool: internet_search
    arguments:
      query: $ 'tourist attractions in ' + _
```


    This step:
    - Iterates over the locations again
    - Searches for tourist attractions in each location
    - Constructs a search query by concatenating "tourist attractions in " with the location
  </Step>

  <Step title="Combine Data">

```yaml
- evaluate:
    zipped: |-
      $ list(
        zip(
          steps[0].input.locations,
          [output['result'] for output in steps[0].output],
          steps[1].output
        )
      )
```


    This step:
    - Combines the data from previous steps into tuples
    - Each tuple contains: (location, weather_data, attractions_data)
    - Uses Python's `zip` function to align the data

  </Step>

  <Step title="Generate Itineraries">

```yaml [expandable]
- over: $ _['zipped']
  parallelism: 3
  # Inside the map step, each `_` represents the current element in the list
  # which is a tuple of (location, weather, attractions)
  map:
    prompt:
    - role: system
      content: >-
        $ f'''You are {agent.name}. Your task is to create a detailed itinerary
        for visiting tourist attractions in some locations.
        The user will give you the following information for each location:

        - The location
        - The current weather condition
        - The top tourist attractions'''
    - role: user
      content: >-
        $ f'''Location: "{_[0]}"
        Weather: "{_[1]}"
        Attractions: "{_[2]}"'''
    unwrap: true
```


    This step:
    - Processes up to 3 locations in parallel
    - For each location tuple:
      - Sends a prompt to the AI model
      - Includes location, weather, and attraction data
      - Generates a personalized itinerary

  </Step>

  <Step title="Format Final Output">

```yaml
- evaluate:
    final_plan: |-
      $ '\\n---------------\\n'.join(activity for activity in _)
```


    This step:
    - Combines all itineraries into a single output
    - Separates each itinerary with a divider

  </Step>

</Steps>

<Accordion title="Complete Task YAML" icon="code">
```yaml YAML [expandable]
# yaml-language-server: $schema=https://raw.githubusercontent.com/julep-ai/julep/refs/heads/dev/schemas/create_task_request.json
name: Julep Trip Planning Task
description: A Julep agent that can generate a detailed itinerary for visiting tourist attractions in some locations, considering the current weather conditions.

########################################################
################### INPUT SCHEMA #######################
########################################################

input_schema:
  type: object
  properties:
    locations:
      type: array
      items:
        type: string
      description: The locations to search for.

########################################################
################### TOOLS ##############################
########################################################

tools:
- name: wikipedia
  type: integration
  integration:
    provider: wikipedia

- name: weather
  type: integration
  integration:
    provider: weather
    setup:
      openweathermap_api_key: "YOUR_OPENWEATHERMAP_API_KEY"

- name: internet_search
  type: integration
  integration:
    provider: brave
    setup:
      api_key: "YOUR_BRAVE_API_KEY"

########################################################
################### MAIN WORKFLOW ######################
########################################################

main:
- over: $ steps[0].input.locations
  map:
    tool: weather
    arguments:
      location: $ _

- over: $ steps[0].input.locations
  map:
    tool: internet_search
    arguments:
      query: $ 'tourist attractions in ' + _

# Zip locations, weather, and attractions into a list of tuples [(location, weather, attractions)]
- evaluate:
    zipped: |-
      $ list(
        zip(
          steps[0].input.locations,
          [output['result'] for output in steps[0].output],
          steps[1].output
        )
      )


- over: $ _['zipped']
  parallelism: 3
  # Inside the map step, each `_` represents the current element in the list
  # which is a tuple of (location, weather, attractions)
  map:
    prompt:
    - role: system
      content: >-
        $ f'''You are {agent.name}. Your task is to create a detailed itinerary
        for visiting tourist attractions in some locations.
        The user will give you the following information for each location:

        - The location
        - The current weather condition
        - The top tourist attractions'''
    - role: user
      content: >-
        $ f'''Location: "{_[0]}"
        Weather: "{_[1]}"
        Attractions: "{_[2]}"'''
    unwrap: true

- evaluate:
    final_plan: |-
      $ '\\n---------------\\n'.join(activity for activity in _)
```
</Accordion>

## Usage

Here's how to use this task with the Julep SDK:

<CodeGroup>

```python Python [expandable]
from julep import Client
import time
import yaml

# Initialize the client
client = Client(api_key=JULEP_API_KEY)

# Create the agent
agent = client.agents.create(
  name="Julep Trip Planning Agent",
  about="A Julep agent that can generate a detailed itinerary for visiting tourist attractions in some locations, considering the current weather conditions.",
)

# Load the task definition
with open('trip_planning_task.yaml', 'r') as file:
  task_definition = yaml.safe_load(file)

# Create the task
task = client.tasks.create(
  agent_id=AGENT_ID,
  **task_definition
)

# Create the execution
execution = client.executions.create(
    task_id=task.id,
    input={
        "locations": ["New York", "London", "Paris", "Tokyo", "Sydney"]
    }
)

# Wait for the execution to complete
while (result := client.executions.get(execution.id)).status not in ['succeeded', 'failed']:
    print(result.status)
    time.sleep(1)

# Print the result
if result.status == "succeeded":
    print(result.output)
else:
    print(f"Error: {result.error}")
```

```js Node.js [expandable]
import { Julep } from '@julep/sdk';
import fs from 'fs';
import yaml from 'yaml';

// Initialize the client
const client = new Julep({
  apiKey: 'your_julep_api_key'
});

// Create the agent
const agent = await client.agents.create({
  name: "Julep Trip Planning Agent",
  about: "A Julep agent that can generate a detailed itinerary for visiting tourist attractions in some locations, considering the current weather conditions.",
});

// Load the task definition
const taskDefinition = yaml.parse(fs.readFileSync('trip_planning_task.yaml', 'utf8'));

// Create the task
const task = await client.tasks.create(
  agent.id,
  taskDefinition
);

// Create the execution
const execution = await client.executions.create(
  task.id,
  {
    input: { 
      "locations": ["New York", "London", "Paris", "Tokyo", "Sydney"]
    }
  }
);

// Wait for the execution to complete
let result;
while (true) {
  result = await client.executions.get(execution.id);
  if (result.status === 'succeeded' || result.status === 'failed') break;
  console.log(result.status);
  await new Promise(resolve => setTimeout(resolve, 1000));
}

// Print the result
if (result.status === 'succeeded') {
  console.log(result.output);
} else {
  console.error(`Error: ${result.error}`);
}
```

</CodeGroup>

## Example Output

An example output when running this task with an input of `["New York", "London", "Paris", "Tokyo", "Sydney"]`:

<Accordion title="Example Output">
Here's a detailed itinerary for visiting top tourist attractions in New York, considering the current weather conditions. 

### Day 1: Iconic Landmarks and Observation Decks
- **Morning:**
  - **Top of the Rock Observation Deck:** Start your day with a visit to the Top of the Rock Observation Deck at Rockefeller Plaza. The panoramic 360-degree views from the 70th floor are a must-see. Dress warmly as it feels like 5.2°C outside, and it’s quite windy.
  - **Link for more info:** [Tripadvisor - Top of the Rock](https://www.tripadvisor.com/Attractions-g60763-Activities-New_York_City_New_York.html)

- **Afternoon:**
  - **St. Patrick’s Cathedral:** Just a short walk from Rockefeller Plaza, explore the stunning architecture of St. Patrick’s Cathedral. The overcast skies will provide a dramatic backdrop for photos.
  - **Fifth Avenue:** Enjoy a leisurely stroll along Fifth Avenue, visiting iconic stores and landmarks.

- **Evening:**
  - **Times Square:** Experience the vibrant lights and energy of Times Square. The overcast clouds might enhance the brightness of the neon lights.

### Day 2: Culture and History
- **Morning:**
  - **The Museum of Modern Art (MoMA):** Spend your morning exploring MoMA’s vast collection of modern and contemporary art. This indoor activity is perfect for a cloudy day.

- **Afternoon:**
  - **Central Park:** Head to Central Park for a refreshing walk. With 100% cloud cover, it's a great day to explore the park without the harsh sun. Consider visiting the Central Park Zoo or taking a guided tour.

- **Evening:**
  - **Broadway Show:** End your day with a Broadway show. It’s an ideal indoor activity to avoid the chilly weather outside. Book tickets in advance for popular shows.

### Day 3: Historical and Educational
- **Morning:**
  - **Statue of Liberty and Ellis Island:** Take a ferry to visit these iconic sites. Dress warmly for the ferry ride. The cloud cover will provide a unique perspective for photos.

- **Afternoon:**
  - **9/11 Memorial and Museum:** Spend your afternoon reflecting at the 9/11 Memorial and exploring the museum exhibits.

- **Evening:**
  - **Brooklyn Bridge:** Walk across the Brooklyn Bridge and enjoy the city skyline. With the wind speed at 5.81 m/s, be prepared for breezy conditions.

### Additional Tips:
- **Clothing:** Wear layers to keep warm, as the temperature feels colder than it actually is.
- **Dining:** New York offers a plethora of dining options. Consider trying some local favorites like a classic New York bagel or pizza.
- **Transportation:** Utilize the subway for efficient travel across the city. Taxis and ride-sharing services are also readily available.

For more details on attractions and guided tours, you can visit [USA Guided Tours](https://usaguidedtours.com/nyc/attraction/) and [I Love NY](https://www.iloveny.com/places-to-go/new-york-city/attractions/). 

Enjoy your trip to New York City!
---------------
**Day 1: Exploring Iconic London Landmarks**

**Morning:**
1. **Buckingham Palace**
   - Start your day early with a visit to Buckingham Palace. Arrive by 9:30 AM to catch the Changing of the Guard ceremony, which typically starts at 11:00 AM. Enjoy the majestic architecture and the surrounding gardens.
   - Weather Tip: With the overcast clouds, it might feel chilly, so dress warmly and bring an umbrella just in case.

**Midday:**
2. **Westminster Abbey**
   - Head towards Westminster Abbey, a short walk from Buckingham Palace. This historic church has been the site of many significant events, including royal weddings and coronations. Spend about 1.5 hours exploring.

3. **Lunch at Borough Market**
   - Take a tube or walk to Borough Market for a variety of food options. It's a great place to warm up with some hot street food and explore the diverse culinary offerings.

**Afternoon:**
4. **London Eye**
   - After lunch, head to the London Eye. The overcast sky might not offer the clearest views, but the experience is still worthwhile. Pre-book your tickets to avoid long lines and enjoy a 30-minute ride on this iconic Ferris wheel.

**Evening:**
5. **The Globe Theatre**
   - As the day winds down, visit Shakespeare's Globe Theatre. If there's a performance, consider attending or simply take a guided tour to learn about the history of this famous theater.

**Day 2: Museums and Cultural Exploration**

**Morning:**
1. **The British Museum**
   - Start your second day at the British Museum. Spend a few hours exploring the vast collection of art and antiquities. Highlights include the Rosetta Stone and the Elgin Marbles.

**Midday:**
2. **Lunch near Covent Garden**
   - Head to Covent Garden for lunch. This area is bustling with restaurants and cafes, perfect for a cozy indoor meal.

**Afternoon:**
3. **The Tower of London**
   - After lunch, make your way to the Tower of London. Delve into England's rich history and see the Crown Jewels. Allocate about 2-3 hours for this visit.

**Evening:**
4. **Tower Bridge**
   - Conclude your day with a walk across Tower Bridge. The views of the Thames River and the cityscape are beautiful, even on a cloudy evening.

**Day 3: Leisure and Local Experiences**

**Morning:**
1. **Natural History Museum**
   - Begin your last day at the Natural History Museum. It's a family-friendly museum with fascinating exhibits, including dinosaur skeletons and a model of a blue whale.

**Midday:**
2. **Lunch at South Kensington**
   - Enjoy a relaxed lunch in South Kensington. There are plenty of options, from casual cafes to high-end dining.

**Afternoon:**
3. **Hyde Park**
   - Spend your afternoon strolling through Hyde Park. Visit the Serpentine Galleries if you're interested in contemporary art. The park's natural beauty is a peaceful retreat amidst the city hustle.

**Evening:**
4. **Dinner and a Show in the West End**
   - End your London adventure with a memorable dinner followed by a theater show in the West End. Book your tickets in advance for popular shows.

**Additional Tips:**
- Always check the attraction websites for any specific COVID-19 guidelines or changes in operating hours.
- London’s public transport system is efficient; consider getting an Oyster card for convenient travel.
- Don't forget to dress in layers to adapt to the chilly weather, and always have your camera ready to capture memories.
---------------
Here’s a detailed itinerary for your visit to Paris, considering the current snowy weather conditions and top attractions:

### Day 1: Embrace the Iconic Landmarks

**Morning: Eiffel Tower**
- **Time:** 9:00 AM
- **Details:** Begin your day with a visit to the Eiffel Tower. Even in the snow, the tower offers stunning views of Paris. Dress warmly and enjoy hot chocolate from nearby cafes.
- **Link for more info:** [Tripadvisor - Things to Do in Paris](https://www.tripadvisor.com/Attractions-g187147-Activities-Paris_Ile_de_France.html)

**Afternoon: Louvre Museum**
- **Time:** 1:00 PM
- **Details:** Spend your afternoon indoors at the Louvre Museum. With its vast collection of art and history, it's a perfect way to escape the cold. Consider taking a guided tour to make the most of your visit.
- **Link for more info:** [U.S. News Travel - Things To Do](https://travel.usnews.com/Paris_France/Things_To_Do/)

**Evening: Seine River Cruise**
- **Time:** 6:00 PM
- **Details:** End your day with a magical Seine River cruise. The snow adds a picturesque touch to the illuminated landmarks. Ensure to book a heated cruise for comfort.

### Day 2: Explore Cultural and Historical Treasures

**Morning: Notre-Dame Cathedral**
- **Time:** 9:30 AM
- **Details:** Visit the iconic Notre-Dame Cathedral. Although some areas may be under restoration, its architecture and history are worth experiencing. Warm clothing is essential as the interior can be chilly.

**Afternoon: Musée d'Orsay**
- **Time:** 1:30 PM
- **Details:** Head to the Musée d'Orsay, renowned for its Impressionist masterpieces. This indoor activity is ideal for escaping the cold and enjoying world-class art.

**Evening: Montmartre and Sacré-Cœur**
- **Time:** 5:00 PM
- **Details:** Wander through the charming streets of Montmartre and visit the Sacré-Cœur Basilica. The view of Paris in the snow is breathtaking. Enjoy a cozy dinner at a local bistro in Montmartre.

### Day 3: Discover Hidden Gems and Local Flavors

**Morning: Le Marais District**
- **Time:** 10:00 AM
- **Details:** Explore Le Marais, known for its vibrant street art, boutiques, and cafes. Enjoy a leisurely breakfast and shop for unique souvenirs.

**Afternoon: Palais Garnier (Opera House)**
- **Time:** 2:00 PM
- **Details:** Tour the opulent Palais Garnier. Its stunning interiors are a must-see, especially when it's snowy outside.

**Evening: Moulin Rouge Show**
- **Time:** 8:00 PM
- **Details:** Conclude your trip with a classic Parisian experience at the Moulin Rouge. Book in advance to secure a good seat and enjoy the legendary cabaret performance.

### Additional Tips:
- **Weather Preparation:** Wear layers, waterproof boots, and carry an umbrella. The snow and cold wind can be intense.
- **Dining:** Indulge in warm, hearty French cuisine at local cafes and restaurants. Try dishes like French onion soup, coq au vin, and tarte Tatin.
- **Transport:** Use public transportation to avoid the snowy streets, and consider purchasing a Paris Visite pass for unlimited travel.

Enjoy your snowy adventure in Paris!
---------------
**Tokyo Itinerary**

**Day 1: Arrival and Exploration of Historical and Cultural Sites**

- **Morning:**
  - **Asakusa District**: Begin your day with a visit to the historic Asakusa district. Explore the iconic Senso-ji Temple, Tokyo's oldest temple. Enjoy the traditional market streets like Nakamise Street for some shopping and snacks.

- **Afternoon:**
  - **Tokyo National Museum**: Head to Ueno Park and visit the Tokyo National Museum. Discover Japan’s extensive collection of art and antiquities. This is a great spot to dive into Japanese history and culture.

- **Evening:**
  - **Dinner in Ueno**: Explore the local dining options around Ueno and enjoy a traditional Japanese dinner.

**Day 2: Modern Tokyo and Unique Experiences**

- **Morning:**
  - **Ghibli Museum**: Start your day with a magical visit to the Ghibli Museum in Mitaka. Perfect for fans of Studio Ghibli's animated films, this museum offers a whimsical look into the creative world of Hayao Miyazaki.

- **Afternoon:**
  - **Shibuya and Harajuku**: Head towards the bustling areas of Shibuya and Harajuku. Witness the famous Shibuya Crossing and explore the trendy shops of Harajuku, especially Takeshita Street.

- **Evening:**
  - **Golden Gai**: Conclude your day in the vibrant Golden Gai district. This area is renowned for its narrow alleys filled with small bars and eateries. Experience the unique nightlife of Tokyo here.

**Day 3: Relax and Explore Green Spaces**

- **Morning:**
  - **Shinjuku Gyoen National Garden**: Spend a peaceful morning strolling through the beautiful Shinjuku Gyoen, one of Tokyo's largest and most beautiful parks. It's a perfect spot for relaxation and enjoying nature.

- **Afternoon:**
  - **Meiji Shrine**: Visit the Meiji Shrine, located in a forested area near Harajuku and Shibuya. It's a serene place to learn about Shinto traditions and enjoy the tranquil setting.

- **Evening:**
  - **Tokyo Tower or Skytree**: End your trip with a visit to either Tokyo Tower or Tokyo Skytree for a panoramic view of the city. It's an unforgettable way to see Tokyo illuminated at night.

**Weather Considerations:**
- With the current weather of few clouds and a mild temperature around 10.32°C, it is advisable to wear layers and carry a light jacket for comfort during outdoor activities.
- Humidity is high (92%), so be prepared for a slightly damp feeling and consider moisture-wicking clothing.

**Additional Tips:**
- Always check the opening hours of attractions and book tickets in advance where necessary.
- Use Tokyo’s efficient public transport to move around easily.
- Consider visiting the websites linked in the attraction descriptions for more detailed information and current updates.
---------------
Here's a detailed itinerary for exploring some of Sydney's top tourist attractions with the current weather conditions in mind. With clear skies and pleasant temperatures, it's a perfect day to explore the outdoors and enjoy what Sydney has to offer.

### Morning

**9:00 AM - Sydney Opera House**
- Begin your day with a visit to the iconic Sydney Opera House. Take a guided tour to learn about its history and architecture. Tours are available in multiple languages.
- **Link:** [Top attractions in Sydney | Sydney.com](https://www.sydney.com/things-to-do/attractions)

**11:00 AM - Royal Botanic Garden Sydney**
- Just a short walk from the Opera House, enjoy a leisurely stroll through the Royal Botanic Garden. The clear skies will offer beautiful views of the diverse plant life and the Sydney Harbour.

### Afternoon

**12:30 PM - Lunch at Opera Bar**
- Head back to Opera Bar for lunch. Enjoy a refreshing cocktail with stunning views of the Sydney Harbour Bridge and the waterfront.
- **Link:** [Top attractions in Sydney | Sydney.com](https://www.sydney.com/things-to-do/attractions)

**2:00 PM - Sydney Harbour Bridge**
- After lunch, take a scenic walk across the Sydney Harbour Bridge. If you're up for it, consider the BridgeClimb for breathtaking panoramic views of the city.

**4:00 PM - The Rocks**
- Explore The Rocks, one of Sydney's most historic areas. Wander through the cobbled streets, visit the local markets, and perhaps enjoy a cup of coffee at a nearby café.

### Evening

**6:00 PM - Darling Harbour**
- Make your way to Darling Harbour for the evening. Here you can visit attractions such as the SEA LIFE Sydney Aquarium or simply enjoy the lively atmosphere by the waterfront.

**8:00 PM - Dinner at a Local Restaurant**
- Conclude your day with dinner at one of Darling Harbour's many restaurants. Choose from a variety of cuisines while enjoying the vibrant night scene.

### Additional Suggestions

- If you're interested in more unique experiences, consider visiting some of the attractions listed on [Time Out Sydney](https://www.timeout.com/sydney/attractions/tourist-attractions-that-dont-suck), which includes thrilling adventures and scenic tours.

With clear skies and mild temperatures, this itinerary offers a balanced mix of cultural, historical, and scenic experiences. Enjoy your visit to Sydney!
</Accordion>


## Next Steps

- Try this task yourself, check out the full example, see the [trip-planning cookbook](https://github.com/julep-ai/julep/blob/main/cookbooks/03-trip-planning-assistant.ipynb).
- To learn more about the integrations used in this task, check out the [integrations](/integrations/supported-integrations) page.
=======
1. [Input Schema](./trip-planning-input)
2. [Tools Configuration](./trip-planning-tools)
3. [Workflow Steps](./trip-planning-workflow)
4. [Running the Task](./trip-planning-running)
>>>>>>> b8d31e04
<|MERGE_RESOLUTION|>--- conflicted
+++ resolved
@@ -14,7 +14,6 @@
 
 Follow each step of the tutorial:
 
-<<<<<<< HEAD
 Let's break down the task into its core components:
 
 ### 1. Input Schema
@@ -638,9 +637,10 @@
 
 - Try this task yourself, check out the full example, see the [trip-planning cookbook](https://github.com/julep-ai/julep/blob/main/cookbooks/03-trip-planning-assistant.ipynb).
 - To learn more about the integrations used in this task, check out the [integrations](/integrations/supported-integrations) page.
-=======
+
+**Also See:**
+
 1. [Input Schema](./trip-planning-input)
 2. [Tools Configuration](./trip-planning-tools)
 3. [Workflow Steps](./trip-planning-workflow)
 4. [Running the Task](./trip-planning-running)
->>>>>>> b8d31e04
