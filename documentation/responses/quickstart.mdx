---
title: 'Quickstart'
description: 'Get started with Julep Open Responses API for LLM interactions'
icon: 'rocket'
---

## Introduction

Julep's Open Responses is a self-hosted, open-source implementation of OpenAI's Responses API that works with any LLM backend. It provides a lightweight interface for generating content with Large Language Models (LLMs) without needing to create persistent agents or sessions.

### What is Open Responses?

Julep's Open Responses lets you run your own server that is compatible with OpenAI's Responses API, while giving you the freedom to use alternative models like:
- Anthropic's Claude
- Alibaba's Qwen
- Deepseek R1
- and many others ...

It's essentially a drop-in replacement that you control, with a permissive Apache-2.0 license. As an early release, we welcome your feedback and contributions to help improve it.

<Frame caption="Open Responses API Overview"> 
  <img
    src="/images/open-responses.jpg"
    alt="Open Responses API Diagram"
  />
</Frame>

### Why Open Responses?

- **Model Flexibility**: Use any LLM backend without vendor lock-in, including local model deployment
- **Self-hosted & Private**: Maintain full control over your deployment on your own infrastructure (cloud or on-premise)
- **Drop-in Compatibility**: Seamlessly integrates with the official Agents SDK by simply pointing to your self-hosted URL
- **Easy Deployment**: Quick setup via docker-compose or our CLI with minimal configuration
- **Built-in Tools**: Automatic execution of tool calls (like web_search) using open & pluggable alternatives

<Warning>
- The Open Responses API requires self-hosting. See the [installation guide](#local-installation) below.
- Being in Alpha, the API is subject to change. Check back frequently for updates.
- For more context, see the [OpenAI Responses API](https://platform.openai.com/docs/api-reference/responses) documentation.
</Warning>

## Local Installation

This section will guide you through the steps to set up the Julep's Open Responses API.

### Prerequisites

Install [Docker](https://docs.docker.com/get-docker/)

### Installation

The Julep's Open Responses API is a fully microservice-based architecture. It is fully dockerized and can be easily deployed on any infrastructure that supports Docker. There are two ways to install the API:

- [Docker Installation](#docker-installation)
- [CLI Installation](#cli-installation)

#### Docker Installation

<Steps>

<Step title="Create a directory for the project">

```bash
mkdir julep-responses-api
```

</Step>

<Step title="Navigate to the project directory">

```bash
cd julep-responses-api
```

</Step>

<Step title="Download and edit the environment variables">

```bash
wget https://u.julep.ai/responses-env.example -O .env
```

Edit the `.env` file with your own values.

</Step>

<Step title="Download the Docker Compose file">

```bash
wget https://u.julep.ai/responses-compose.yaml -O docker-compose.yml
```
Download the file to the current directory with the name `docker-compose.yml`. This is the file that will be used to run the Docker containers.

</Step>

<Step title="Run the Docker containers">

```bash
docker compose up --watch
```

This will start the containers in watch mode.

</Step>

<Step title="Verify that the containers are running">

```bash
docker ps
```

</Step>

</Steps>

#### CLI Installation

The CLI is a lightweight alternative to Docker for those who prefer not to use Docker directly. 

<Info>
Internally, it uses Docker to run the containers.
</Info>

<Steps>

<Step title="Download the CLI">
<CodeGroup>
```bash npx
npx install open-responses
```

```bash uvx
uvx install open-responses
```

</CodeGroup>

</Step>

<Step title="Setup the Environment Variables">

<CodeGroup>
```bash npx
npx open-responses setup
```

```bash uvx
uvx open-responses setup
```
</CodeGroup>

</Step>

<Step title="Run the CLI">

<CodeGroup>
```bash npx
npx open-responses up
```

```bash uvx
uvx open-responses up
```
</CodeGroup>
</Step>

</Steps>

<Info>
To learn more about the CLI one can use the `npx open-responses --help` or `uvx open-responses --help` command.
</Info>

## Quickstart Example

With the OpenAI SDK initialized, you can now use the Responses API to generate content.

<Note>
<<<<<<< HEAD
- RESPONSE_API_KEY is the API key that you set in the `.env` file.
- While using the models other than OpenAI, you might need to add the `provider/` prefix to the model name. To learn more about the supported providers, check out the [LiteLLM Providers](https://docs.litellm.ai/docs/providers) page.
- Make sure to add the relevant Provider keys to the `.env` file as well to use the models from the supported providers.
=======
  <h4>API Key Configuration</h4>
  - `RESPONSE_API_KEY` is the API key that you set in the `.env` file.
  
  <h4>Model Selection</h4>
  - While using models other than OpenAI, one might need to add the `provider/` prefix to the model name.
  - For supported providers, see the [LiteLLM Providers](https://docs.litellm.ai/docs/providers) documentation.
  
  <h4>Environment Setup</h4>
  - Add the relevant provider keys to the `.env` file to use their respective models.
>>>>>>> 4024dbd7
</Note>

### 1. Install the OpenAI SDK

<CodeGroup>
```bash pip
pip install openai
```

```bash npm
npm install openai
```
</CodeGroup>

### 2. Initialize the OpenAI client

<CodeGroup>

```python Python
from openai import OpenAI
openai_client = OpenAI(base_url="http://localhost:8080/", api_key="RESPONSE_API_KEY")
```

```javascript Node.js
import { OpenAI } from 'openai';
const openai_client = new OpenAI({ baseURL: 'http://localhost:8080/', apiKey: 'RESPONSE_API_KEY' });
```

</CodeGroup>

### 3. Generate a response

<CodeGroup>

```python Python
import os
from openai import OpenAI

openai_client = OpenAI(base_url="http://localhost:8080/", api_key=os.getenv("RESPONSE_API_KEY"))

response = openai_client.responses.create(
    model="gpt-4o-mini",
    input="How many people live in the world?"
)
print("Generated response:", response.output[0].content[0].text)
```

```javascript Node.js

import { OpenAI } from 'openai';

const openai_client = new OpenAI({ baseURL: 'http://localhost:8080/', apiKey: "RESPONSE_API_KEY" });

const response = await openai_client.responses.create({
    model: "gpt-4o-mini",
    input: "How many people live in the world?"
});

console.log("Generated response:", response.output[0].content[0].text);
```

</CodeGroup>


## Next Steps

You've got Open Responses running – here's what to explore next:

- [Learn more about the Open Responses API Concepts](/responses/concepts) – To learn more about core concepts and how Open Responses structures these building blocks in your applications.
- [Learn more about the Open Responses API Tutorials](/responses/tutorials) – To follow step-by-step guides to build your first agent and integrate tools.
- [Learn more about the Open Responses API Roadmap](/responses/roadmap) – To see upcoming features including:
- [Learn more about Julep](/docs/introduction/julep) - To learn more about Julep and its features
- [GitHub](https://github.com/julep-ai/julep) - To contribute to the project<|MERGE_RESOLUTION|>--- conflicted
+++ resolved
@@ -175,11 +175,6 @@
 With the OpenAI SDK initialized, you can now use the Responses API to generate content.
 
 <Note>
-<<<<<<< HEAD
-- RESPONSE_API_KEY is the API key that you set in the `.env` file.
-- While using the models other than OpenAI, you might need to add the `provider/` prefix to the model name. To learn more about the supported providers, check out the [LiteLLM Providers](https://docs.litellm.ai/docs/providers) page.
-- Make sure to add the relevant Provider keys to the `.env` file as well to use the models from the supported providers.
-=======
   <h4>API Key Configuration</h4>
   - `RESPONSE_API_KEY` is the API key that you set in the `.env` file.
   
@@ -189,7 +184,6 @@
   
   <h4>Environment Setup</h4>
   - Add the relevant provider keys to the `.env` file to use their respective models.
->>>>>>> 4024dbd7
 </Note>
 
 ### 1. Install the OpenAI SDK
