import io
import shutil
import zipfile
from pathlib import Path
from typing import Annotated
import os
import subprocess
import requests
import typer
from rich.markdown import Markdown
from rich.panel import Panel
from rich.text import Text
from rich.tree import Tree

from .app import app, console, error_console


@app.command()
def init(
    template: Annotated[
        str,
        typer.Option(
            "--template",
            "-t",
            help="Name of the template to use from the library repository (or 'empty' for an empty project)",
        ),
    ] = "hello-world",
    path: Annotated[
        Path,
        typer.Option(
            "--path",
            "-p",
            help="Destination directory for the initialized project (default: current directory)",
        ),
    ] = Path.cwd(),
    yes: Annotated[
        bool,
        typer.Option(
            "--yes",
            "-y",
            help="Skip confirmation prompt",
        ),
    ] = False
):
    """
    Initialize a new Julep project.
<<<<<<< HEAD

    This command downloads a predefined template from the library repository.
    The default template is "hello-world".

=======

    This command downloads a predefined template from the library repository.
    The default template is "hello-world".

>>>>>>> dc31b56d
    Steps performed:
      1. Downloads and extracts the specified template folder.
      2. Validates that a 'julep.yaml' file exists.
      3. Displays a directory tree of the created project.
      4. Prints instructions to change directory into the project,
         and optionally opens a new shell there.
    """
    if not yes:
        proceed = typer.confirm(
            f"This will initialize a new Julep project in '{path}' with template '{template}'. Proceed?",
            default=True,
        )
        if not proceed:
<<<<<<< HEAD
            console.print(Text("Initialization cancelled.", style="bold red"), highlight=True)
            raise typer.Exit
=======
            console.print(Text("Initialization cancelled.", style="bold red"))
            raise typer.Exit(0)

    branch = "main"
    repo_url = "https://github.com/julep-ai/library"
    template_url = f"{repo_url}/archive/refs/heads/{branch}.zip"
>>>>>>> dc31b56d

    branch = "main"
    repo_url = "https://github.com/julep-ai/library"
    template_url = f"{repo_url}/archive/refs/heads/{branch}.zip"

    try:
        console.print(Text("Downloading template...", style="bold cyan"))
        response = requests.get(template_url)
        response.raise_for_status()

        with zipfile.ZipFile(io.BytesIO(response.content)) as z:
            repo_prefix = f"library-{branch}/"
            template_folder = f"{repo_prefix}{template}/"

            found = any(info.filename.startswith(template_folder) for info in z.infolist())
            if not found:
                error_console.print(
                    Text(f"Template '{template}' not found in repository", style="bold red")
                )
<<<<<<< HEAD
            )
            found = any(info.filename.startswith(template_folder) for info in z.infolist())
            if not found:
                error_console.print(
                    Text(f"Template '{template}' not found in repository", style="bold red")
                )
=======
>>>>>>> dc31b56d
                raise typer.Exit(1)

            for file_info in z.infolist():
                if file_info.filename.startswith(template_folder):
                    z.extract(file_info, path)

        library_repo_prefix = path / f"library-{branch}"
        extracted_template_path = library_repo_prefix / template
        final_destination = path / template
        # Warn the user if final_destination exists and is not empty (files will be merged)
        if final_destination.exists() and any(final_destination.iterdir()):
            if not yes:
                proceed_existing = typer.confirm(
                    f"Warning: The directory '{final_destination}' already exists and is not empty. Merging files may cause accidental data loss. Do you want to proceed?",
                    default=False,
                )
                if not proceed_existing:
                    console.print(Text("Initialization cancelled.", style="bold red"))
                    raise typer.Exit(1)
            else:
                console.print(
                    Text(
                        f"Warning: The directory '{final_destination}' already exists and is not empty. Files will be merged.",
                        style="bold yellow",
                    )
                )
        final_destination.mkdir(parents=True, exist_ok=True)

        shutil.copytree(extracted_template_path, final_destination, dirs_exist_ok=True)
        shutil.rmtree(library_repo_prefix)

    except requests.exceptions.RequestException as e:
        error_console.print(
            Text(f"Failed to download template: {e}", style="bold red")
        )
        raise typer.Exit(1)
    except zipfile.BadZipFile as e:
        error_console.print(
            Text(f"Failed to extract template: {e}", style="bold red")
        )
        raise typer.Exit(1)

    julep_yaml = final_destination / "julep.yaml"
    if not julep_yaml.exists():
        error_console.print(
<<<<<<< HEAD
            Text("Error: 'julep.yaml' not found in the project directory", style="bold red"),
            highlight=True,
=======
            Text("Error: 'julep.yaml' not found in the project directory", style="bold red")
>>>>>>> dc31b56d
        )
        raise typer.Exit(1)

    console.print(
        Text(
            f"Successfully initialized new Julep project with template '{template}' in {path}",
            style="bold green",
        )
    )

    def print_directory_tree(directory: Path) -> None:
        tree = Tree(f":open_file_folder: [bold]{directory.name}")
<<<<<<< HEAD

=======
>>>>>>> dc31b56d
        def add_tree(branch, path: Path):
            for item in sorted(path.iterdir(), key=lambda x: x.name):
                if item.is_dir():
                    subtree = branch.add(f":open_file_folder: [bold]{item.name}/")
                    add_tree(subtree, item)
                else:
                    branch.add(item.name)
<<<<<<< HEAD

=======
>>>>>>> dc31b56d
        add_tree(tree, directory)
        console.print(tree)

    print_directory_tree(final_destination)

    cd_instruction = f"cd {final_destination.resolve()}"
<<<<<<< HEAD
    console.print(
        Text(f"To start working on your project, run: {cd_instruction}", style="bold green")
    )
=======
    console.print(Text(f"To start working on your project, run: {cd_instruction}", style="bold green"))
>>>>>>> dc31b56d

    # Python runs as a separate process, and any directory changes it makes only apply to that process.
    # Once the script exits, the original shell remains unchanged.
    # The only way to persist a directory change is by running cd directly in the shell.
    # if typer.confirm("Would you like to change to the project directory?", default=False):
    #     try:
    #         # Change current working directory to the final destination
    #         os.chdir(final_destination)
    #         console.print(
    #             Text(f"Changed working directory to {final_destination.resolve()}", style="bold green")
    #         )

    #         # Launch an interactive shell in the project directory.
    #         # This will spawn a child shell, and when you exit it, you'll return here.
    #         shell = os.environ.get("SHELL")
    #         if shell:
    #             subprocess.run([shell])
    #         else:
    #             subprocess.run("/bin/sh")
    #     except Exception as e:
    #         error_console.print(
    #             Text(f"Failed to change directory and launch shell: {e}", style="bold red")
    #         )

    # get the readme file
    readme_path = final_destination / "README.md"
    if readme_path.exists():
        readme_content = readme_path.read_text()
        markdown = Markdown(readme_content)
        console.print(
            Panel(markdown, title=Text("Project README", style="bold blue", highlight=True))
        )<|MERGE_RESOLUTION|>--- conflicted
+++ resolved
@@ -3,8 +3,7 @@
 import zipfile
 from pathlib import Path
 from typing import Annotated
-import os
-import subprocess
+
 import requests
 import typer
 from rich.markdown import Markdown
@@ -40,21 +39,14 @@
             "-y",
             help="Skip confirmation prompt",
         ),
-    ] = False
+    ] = False,
 ):
     """
     Initialize a new Julep project.
-<<<<<<< HEAD
 
     This command downloads a predefined template from the library repository.
     The default template is "hello-world".
 
-=======
-
-    This command downloads a predefined template from the library repository.
-    The default template is "hello-world".
-
->>>>>>> dc31b56d
     Steps performed:
       1. Downloads and extracts the specified template folder.
       2. Validates that a 'julep.yaml' file exists.
@@ -68,17 +60,8 @@
             default=True,
         )
         if not proceed:
-<<<<<<< HEAD
             console.print(Text("Initialization cancelled.", style="bold red"), highlight=True)
             raise typer.Exit
-=======
-            console.print(Text("Initialization cancelled.", style="bold red"))
-            raise typer.Exit(0)
-
-    branch = "main"
-    repo_url = "https://github.com/julep-ai/library"
-    template_url = f"{repo_url}/archive/refs/heads/{branch}.zip"
->>>>>>> dc31b56d
 
     branch = "main"
     repo_url = "https://github.com/julep-ai/library"
@@ -96,17 +79,9 @@
             found = any(info.filename.startswith(template_folder) for info in z.infolist())
             if not found:
                 error_console.print(
-                    Text(f"Template '{template}' not found in repository", style="bold red")
+                    Text(f"Template '{template}' not found in repository", style="bold red"),
+                    highlight=True,
                 )
-<<<<<<< HEAD
-            )
-            found = any(info.filename.startswith(template_folder) for info in z.infolist())
-            if not found:
-                error_console.print(
-                    Text(f"Template '{template}' not found in repository", style="bold red")
-                )
-=======
->>>>>>> dc31b56d
                 raise typer.Exit(1)
 
             for file_info in z.infolist():
@@ -124,14 +99,18 @@
                     default=False,
                 )
                 if not proceed_existing:
-                    console.print(Text("Initialization cancelled.", style="bold red"))
+                    console.print(
+                        Text("Initialization cancelled.", style="bold red"),
+                        highlight=True,
+                    )
                     raise typer.Exit(1)
             else:
                 console.print(
                     Text(
                         f"Warning: The directory '{final_destination}' already exists and is not empty. Files will be merged.",
                         style="bold yellow",
-                    )
+                    ),
+                    highlight=True,
                 )
         final_destination.mkdir(parents=True, exist_ok=True)
 
@@ -140,24 +119,22 @@
 
     except requests.exceptions.RequestException as e:
         error_console.print(
-            Text(f"Failed to download template: {e}", style="bold red")
+            Text(f"Failed to download template: {e}", style="bold red"),
+            highlight=True,
         )
         raise typer.Exit(1)
     except zipfile.BadZipFile as e:
         error_console.print(
-            Text(f"Failed to extract template: {e}", style="bold red")
+            Text(f"Failed to extract template: {e}", style="bold red"),
+            highlight=True,
         )
         raise typer.Exit(1)
 
     julep_yaml = final_destination / "julep.yaml"
     if not julep_yaml.exists():
         error_console.print(
-<<<<<<< HEAD
             Text("Error: 'julep.yaml' not found in the project directory", style="bold red"),
             highlight=True,
-=======
-            Text("Error: 'julep.yaml' not found in the project directory", style="bold red")
->>>>>>> dc31b56d
         )
         raise typer.Exit(1)
 
@@ -165,15 +142,13 @@
         Text(
             f"Successfully initialized new Julep project with template '{template}' in {path}",
             style="bold green",
-        )
+        ),
+        highlight=True,
     )
 
     def print_directory_tree(directory: Path) -> None:
         tree = Tree(f":open_file_folder: [bold]{directory.name}")
-<<<<<<< HEAD
-
-=======
->>>>>>> dc31b56d
+
         def add_tree(branch, path: Path):
             for item in sorted(path.iterdir(), key=lambda x: x.name):
                 if item.is_dir():
@@ -181,23 +156,17 @@
                     add_tree(subtree, item)
                 else:
                     branch.add(item.name)
-<<<<<<< HEAD
-
-=======
->>>>>>> dc31b56d
+
         add_tree(tree, directory)
         console.print(tree)
 
     print_directory_tree(final_destination)
 
     cd_instruction = f"cd {final_destination.resolve()}"
-<<<<<<< HEAD
     console.print(
-        Text(f"To start working on your project, run: {cd_instruction}", style="bold green")
+        Text(f"To start working on your project, run: {cd_instruction}", style="bold green"),
+        highlight=True,
     )
-=======
-    console.print(Text(f"To start working on your project, run: {cd_instruction}", style="bold green"))
->>>>>>> dc31b56d
 
     # Python runs as a separate process, and any directory changes it makes only apply to that process.
     # Once the script exits, the original shell remains unchanged.
@@ -224,6 +193,7 @@
 
     # get the readme file
     readme_path = final_destination / "README.md"
+
     if readme_path.exists():
         readme_content = readme_path.read_text()
         markdown = Markdown(readme_content)
