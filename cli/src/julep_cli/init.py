--- conflicted
+++ resolved
@@ -62,7 +62,6 @@
         )
         if not proceed:
             console.print(Text("Initialization cancelled.", style="bold red"))
-<<<<<<< HEAD
             raise typer.Exit(1)
 
     branch = "main"
@@ -71,13 +70,6 @@
 
     try:
         console.print(Text("Downloading template...", style="bold cyan"))
-=======
-            raise typer.Exit
-
-    try:
-        # Download the repository as a zip file
-        console.print(Text("Downloading template...", style="bold cyan", highlight=True))
->>>>>>> f6df9103
         response = requests.get(template_url)
         response.raise_for_status()
 
@@ -85,29 +77,17 @@
             repo_prefix = f"library-{branch}/"
             template_folder = f"{repo_prefix}{template}/"
 
-<<<<<<< HEAD
             found = any(info.filename.startswith(template_folder) for info in z.infolist())
             if not found:
                 error_console.print(
                     Text(f"Template '{template}' not found in repository", style="bold red")
                 )
                 raise typer.Exit(1)
-=======
-            # Extract only the specified template folder
-            console.print(
-                Text(
-                    f"Extracting template '{template}' to {path}",
-                    style="bold green",
-                    highlight=True,
-                )
-            )
->>>>>>> f6df9103
 
             for file_info in z.infolist():
                 if file_info.filename.startswith(template_folder):
                     z.extract(file_info, path)
 
-<<<<<<< HEAD
         library_repo_prefix = path / f"library-{branch}"
         extracted_template_path = library_repo_prefix / template
         final_destination = path / template
@@ -142,39 +122,12 @@
         error_console.print(
             Text(f"Failed to extract template: {e}", style="bold red")
         )
-=======
-                    library_repo_prefix = path / f"library-{branch}"
-                    # Move the inner template directory to the destination directory
-                    extracted_template_path = library_repo_prefix / template
-                    final_destination = path / template
-
-                    # Ensure the final destination directory exists
-                    final_destination.mkdir(parents=True, exist_ok=True)
-
-                    # Copy files from the extracted template path to the final destination
-                    shutil.copytree(
-                        extracted_template_path, final_destination, dirs_exist_ok=True
-                    )
-
-                    # Remove the extracted template directory and its parent
-                    shutil.rmtree(library_repo_prefix)
-
-    except requests.exceptions.RequestException as e:
-        error_console.print(Text(f"Failed to download template: {e}", style="bold red"))
-        raise typer.Exit(1)
-    except zipfile.BadZipFile as e:
-        error_console.print(Text(f"Failed to extract template: {e}", style="bold red"))
->>>>>>> f6df9103
         raise typer.Exit(1)
 
     julep_yaml = final_destination / "julep.yaml"
     if not julep_yaml.exists():
         error_console.print(
-<<<<<<< HEAD
             Text("Error: 'julep.yaml' not found in the project directory", style="bold red")
-=======
-            Text("Error: 'julep.yaml' not found in the destination directory", style="bold red")
->>>>>>> f6df9103
         )
         raise typer.Exit(1)
 
