import hashlib
import json
from datetime import UTC, datetime
from pathlib import Path
from typing import Annotated

import julep
import typer
import yaml
from julep.types import Agent, Task
from rich.panel import Panel
from rich.progress import Progress, SpinnerColumn, TextColumn
from rich.table import Table
from rich.text import Text

from .app import app, console, error_console, local_tz
from .models import (
    CreateAgentRequest,
    CreateTaskRequest,
    CreateToolRequest,
    LockedEntity,
    LockFileContents,
    Relationships,
    TaskAgentRelationship,
    ToolAgentRelationship,
)
from .utils import (
    get_agent_id_from_expression,
    get_julep_client,
    get_julep_yaml,
    get_lock_file,
    get_related_agent_id,
    update_entity_force_remote,
    write_lock_file,
)


@app.command()
def sync(
    source: Annotated[
        Path,
        typer.Option(
            "--source",
            "-s",
            help="Source directory containing julep.yaml",
        ),
    ] = Path.cwd(),
    force_local: Annotated[
        bool,
        typer.Option(
            "--force-local",
            help="Force local state to match remote",
        ),
    ] = False,
    force_remote: Annotated[
        bool,
        typer.Option(
            "--force-remote",
            help="Force remote state to match local",
        ),
    ] = False,
    dry_run: Annotated[
        bool,
        typer.Option(
            "--dry-run",
            "-d",
            help="Simulate synchronization without making changes",
        ),
    ] = False,
):
    """Synchronize local package with Julep platform"""

    if dry_run:
        console.print(Text("Dry run - no changes will be made", style="bold yellow"))
        return

    if force_local and force_remote:
        error_console.print(
            Text("Error: Cannot use both --force-local and --force-remote", style="bold red")
        )
        raise typer.Exit(1)

    lock_file = source / "julep-lock.json"

    try:
        client = get_julep_client()
    except Exception as e:
        error_console.print(Text(f"Error initializing Julep client: {e}", style="bold red"))
        raise typer.Exit(1)

    if force_local and not lock_file.exists():
        locked_agents: list[LockedEntity] = []
        locked_tasks: list[LockedEntity] = []
        locked_tools: list[LockedEntity] = []
        relationships: Relationships = Relationships()

        julep_yaml_content = get_julep_yaml(source)
        agents: list[dict] = julep_yaml_content.get("agents", [])
        tasks: list[dict] = julep_yaml_content.get("tasks", [])
        tools: list[dict] = julep_yaml_content.get("tools", [])

        if agents or tasks or tools:
<<<<<<< HEAD
            console.print(Panel(
                Text("Found the following new entities in julep.yaml:", style="bold cyan")))
=======
            console.print(
                Panel(
                    Text("Found the following new entities in julep.yaml:", style="bold cyan")
                )
            )
            from rich.table import Table
>>>>>>> f6df9103

            if agents:
                table = Table(title="Agents", show_header=False, title_style="bold magenta")
                table.add_column("Definition", style="dim", width=50)
                for agent in agents:
                    table.add_row(agent.get("definition"))
                console.print(table, highlight=True)

            if tasks:
                table = Table(title="Tasks", show_header=False, title_style="bold cyan")
                table.add_column("Definition", style="dim", width=50)
                for task in tasks:
                    table.add_row(task.get("definition"))
                console.print(table, highlight=True)

            if tools:
                table = Table(title="Tools", show_header=False, title_style="bold green")
                table.add_column("Definition", style="dim", width=50)
                for tool in tools:
                    table.add_row(tool.get("definition"))
                console.print(table, highlight=True)

        else:
            console.print(Text("No new entities found in julep.yaml", style="bold yellow"))
            return

        if agents:
            for agent in agents:
                agent_yaml_path: Path = source / agent.pop("definition")
                agent_yaml_content = yaml.safe_load(agent_yaml_path.read_text())

                agent_request_hash = hashlib.sha256(
                    json.dumps(agent_yaml_content).encode()
                ).hexdigest()

                agent_request = CreateAgentRequest(**agent_yaml_content, **agent)

                with Progress(
                    SpinnerColumn(),
                    TextColumn("[progress.description]{task.description}"),
<<<<<<< HEAD
                    console=console
=======
                    transient=True,
                    console=console,
>>>>>>> f6df9103
                ) as progress:
                    sync_task = progress.add_task("Creating agents on remote...", start=False)
                    progress.start_task(sync_task)

                    created_agent = client.agents.create(
                        **agent_request.model_dump(exclude_unset=True, exclude_none=True)
                    )

                locked_agents.append(
                    LockedEntity(
                        path=str(agent_yaml_path.relative_to(source)),
                        id=created_agent.id,
                        last_synced=created_agent.created_at.isoformat(timespec="milliseconds")
                        + "Z",
                        revision_hash=agent_request_hash,
                    )
                )
            console.print(
                Text("All agents were successfully created on remote", style="bold green")
            )

        if tasks:
            for task in tasks:
                task_yaml_path: Path = source / task.pop("definition")

<<<<<<< HEAD
                agent_id = get_agent_id_from_expression(task.pop("agent_id"), locked_agents)
=======
                agent_id_expression = task.pop("agent_id")
                agent_id = eval(f'f"{agent_id_expression}"', {"agents": locked_agents})
>>>>>>> f6df9103

                task_yaml_content = yaml.safe_load(task_yaml_path.read_text())

                task_request_hash = hashlib.sha256(
                    json.dumps(task_yaml_content).encode()
                ).hexdigest()

                task_request = CreateTaskRequest(**task_yaml_content, **task)

                with Progress(
                    SpinnerColumn(),
                    TextColumn("[progress.description]{task.description}"),
<<<<<<< HEAD
                    console=console
=======
                    transient=True,
                    console=console,
>>>>>>> f6df9103
                ) as progress:
                    sync_task = progress.add_task("Creating tasks on remote...", start=False)
                    progress.start_task(sync_task)

                    created_task = client.tasks.create(
                        agent_id=agent_id,
                        **task_request.model_dump(exclude_unset=True, exclude_none=True),
                    )

                relationships.tasks.append(
                    TaskAgentRelationship(id=created_task.id, agent_id=agent_id)
                )

                locked_tasks.append(
                    LockedEntity(
                        path=str(task_yaml_path.relative_to(source)),
                        id=created_task.id,
                        last_synced=created_task.created_at.isoformat(timespec="milliseconds")
                        + "Z",
                        revision_hash=task_request_hash,
                    )
                )
            console.print(
                Text("All tasks were successfully created on remote", style="bold blue")
            )

        if tools:
            for tool in tools:
                tool_yaml_path: Path = source / tool.pop("definition")
                tool_yaml_content = yaml.safe_load(tool_yaml_path.read_text())

                tool_request_hash = hashlib.sha256(
                    json.dumps(tool_yaml_content).encode()
                ).hexdigest()

                tool_request = CreateToolRequest(**tool_yaml_content, **tool)

<<<<<<< HEAD
                agent_id = get_agent_id_from_expression(tool.pop("agent_id"), locked_agents)
=======
                agent_id_expression = tool.pop("agent_id")
                agent_id = eval(f'f"{agent_id_expression}"', {"agents": locked_agents})
>>>>>>> f6df9103

                with Progress(
                    SpinnerColumn(),
                    TextColumn("[progress.description]{task.description}"),
<<<<<<< HEAD
                    console=console
=======
                    transient=True,
                    console=console,
>>>>>>> f6df9103
                ) as progress:
                    sync_task = progress.add_task("Creating tools on remote...", start=False)
                    progress.start_task(sync_task)

                    created_tool = client.agents.tools.create(
                        agent_id=agent_id,
                        **tool_request.model_dump(exclude_unset=True, exclude_none=True),
                    )

                relationships.tools.append(
                    ToolAgentRelationship(id=created_tool.id, agent_id=agent_id)
                )

                locked_tools.append(
                    LockedEntity(
                        path=str(tool_yaml_path.relative_to(source)),
                        id=created_tool.id,
                        last_synced=created_tool.created_at.isoformat(timespec="milliseconds")
                        + "Z",
                        revision_hash=tool_request_hash,
                    )
                )
            console.print(
                Text("All tools were successfully created on remote", style="bold magenta")
            )

        with Progress(
            SpinnerColumn(),
            TextColumn("[progress.description]{task.description}"),
<<<<<<< HEAD
            console=console
=======
            transient=True,
            console=console,
>>>>>>> f6df9103
        ) as progress:
            sync_task = progress.add_task("Writing lock file...", start=False)
            progress.start_task(sync_task)

            write_lock_file(
                source,
                LockFileContents(
                    agents=locked_agents,
                    tasks=locked_tasks,
                    tools=locked_tools,
                    relationships=relationships,
                ),
            )

        console.print(Text("Synchronization complete", style="bold green", highlight=True))

        return

    if force_local and lock_file.exists():
        found_changes = False

        lock_file = get_lock_file(source)
        julep_yaml_content = get_julep_yaml(source)

        agents_julep_yaml = julep_yaml_content.get("agents", [])
        tasks_julep_yaml = julep_yaml_content.get("tasks", [])
        tools_julep_yaml = julep_yaml_content.get("tools", [])

        for agent_julep_yaml in agents_julep_yaml:
            agent_yaml_def_path: Path = Path(agent_julep_yaml.get("definition"))
            agent_yaml_content = yaml.safe_load((source / agent_yaml_def_path).read_text())
            found_in_lock = False

            for i in range(len(lock_file.agents)):
                agent_julep_lock = lock_file.agents[i]

                if agent_julep_lock.path == str(agent_yaml_def_path):
                    found_in_lock = True
                    agent_yaml_content_hash = hashlib.sha256(
                        json.dumps(agent_yaml_content).encode()
                    ).hexdigest()
                    agent_julep_lock_hash = agent_julep_lock.revision_hash

                    if agent_yaml_content_hash != agent_julep_lock_hash:
                        found_changes = True
                        console.print(
                            Text(
                                f"Agent {agent_yaml_def_path} has changed, updating on remote...",
                                style="bold yellow",
                                highlight=True,
                            )
                        )

                        agent_request = CreateAgentRequest(
                            **agent_yaml_content, **agent_julep_yaml
                        )

                        with Progress(
                            SpinnerColumn(),
                            TextColumn("[progress.description]{task.description}"),
<<<<<<< HEAD
                            console=console
=======
                            transient=True,
                            console=console,
>>>>>>> f6df9103
                        ) as progress:
                            sync_task = progress.add_task(
                                "Updating agent on remote...", start=False
                            )
                            progress.start_task(sync_task)

                            try:
                                client.agents.create_or_update(
                                    agent_id=agent_julep_lock.id,
                                    **agent_request.model_dump(
                                        exclude_unset=True, exclude_none=True
                                    ),
                                )
                            except Exception as e:
                                error_console.print(
                                    f"[bold red]Error updating agent: {e}[/bold red]"
                                )
                                raise typer.Exit(1)

                        console.print(
                            Text(
                                f"Agent {agent_yaml_def_path} updated successfully",
                                style="bold blue",
                            )
                        )

                        updated_at = client.agents.get(agent_julep_lock.id).updated_at
                        lock_file.agents[i] = LockedEntity(
                            path=agent_julep_lock.path,
                            id=agent_julep_lock.id,
                            last_synced=updated_at.isoformat(timespec="milliseconds") + "Z",
                            revision_hash=agent_yaml_content_hash,
                        )
                    break

            if not found_in_lock:
                console.print(
                    Text(
                        f"Agent {agent_yaml_def_path} not found in lock file.",
                        style="bold yellow",
                        highlight=True,
                    )
                )

                agent_request_hash = hashlib.sha256(
                    json.dumps(agent_yaml_content).encode()
                ).hexdigest()

                agent_request = CreateAgentRequest(**agent_yaml_content, **agent_julep_yaml)

                with Progress(
                    SpinnerColumn(),
                    TextColumn("[progress.description]{task.description}"),
<<<<<<< HEAD
                    console=console
=======
                    transient=True,
                    console=console,
>>>>>>> f6df9103
                ) as progress:
                    sync_task = progress.add_task("Creating agent on remote...", start=False)
                    progress.start_task(sync_task)

                    created_agent = client.agents.create(
                        **agent_request.model_dump(exclude_unset=True, exclude_none=True)
                    )

                console.print(
                    Text(
                        f"Agent {agent_yaml_def_path} created successfully on remote",
                        style="bold blue",
                        highlight=True,
                    )
                )

                lock_file.agents.append(
                    LockedEntity(
                        path=str(agent_yaml_def_path),
                        id=created_agent.id,
                        last_synced=created_agent.created_at.isoformat(timespec="milliseconds")
                        + "Z",
                        revision_hash=agent_request_hash,
                    )
                )

        for task_julep_yaml in tasks_julep_yaml:
            task_yaml_def_path: Path = Path(task_julep_yaml.get("definition"))
            task_yaml_content = yaml.safe_load((source / task_yaml_def_path).read_text())
            found_in_lock = False

            for i in range(len(lock_file.tasks)):
                task_julep_lock = lock_file.tasks[i]

                if task_julep_lock.path == str(task_yaml_def_path):
                    found_in_lock = True
                    task_yaml_content_hash = hashlib.sha256(
                        json.dumps(task_yaml_content).encode()
                    ).hexdigest()
                    task_julep_lock_hash = task_julep_lock.revision_hash

                    if task_yaml_content_hash != task_julep_lock_hash:
                        console.print(
                            Text(
                                f"Task {task_yaml_def_path} has changed, updating on remote...",
                                style="bold yellow",
                                highlight=True,
                            )
                        )
                        found_changes = True

<<<<<<< HEAD
                        task_request = CreateTaskRequest(
                            **{**task_yaml_content, **task_julep_yaml})
=======
                        task_request = CreateTaskRequest(**task_yaml_content, **task_julep_yaml)
>>>>>>> f6df9103

                        agent_id = get_related_agent_id(
                            task_julep_lock.id, lock_file.relationships.tasks
                        )

                        if not agent_id:
                            error_console.print(
                                Text(
                                    f"Task {task_yaml_def_path} has no related agent. Please check the lock file and julep.yaml for consistency.",
                                    style="bold red",
                                    highlight=True,
                                )
                            )
                            raise typer.Exit(1)

                        with Progress(
                            SpinnerColumn(),
                            TextColumn("[progress.description]{task.description}"),
<<<<<<< HEAD
                            console=console
=======
                            transient=True,
                            console=console,
>>>>>>> f6df9103
                        ) as progress:
                            sync_task = progress.add_task(
                                "Updating task on remote...", start=False
                            )
                            progress.start_task(sync_task)

                            client.tasks.create_or_update(
                                task_id=task_julep_lock.id,
                                agent_id=agent_id,
                                **task_request.model_dump(
                                    exclude_unset=True, exclude_none=True
                                ),
                            )

                        console.print(
                            Text(
                                f"Task {task_yaml_def_path} updated successfully",
                                style="bold blue",
                                highlight=True,
                            )
                        )

                        updated_at = client.tasks.get(task_julep_lock.id).updated_at
                        lock_file.tasks[i] = LockedEntity(
                            path=task_julep_lock.path,
                            id=task_julep_lock.id,
                            last_synced=updated_at.isoformat(timespec="milliseconds") + "Z",
                            revision_hash=task_yaml_content_hash,
                        )
                    break

            if not found_in_lock:
                console.print(
                    Text(
                        f"Task {task_yaml_def_path} not found in lock file, creating new task...",
                        style="bold yellow",
                        highlight=True,
                    )
                )

                task_request_hash = hashlib.sha256(
                    json.dumps(task_yaml_content).encode()
                ).hexdigest()

<<<<<<< HEAD
                agent_id = get_agent_id_from_expression(task_julep_yaml.pop("agent_id"), lock_file.agents)
=======
                agent_id_expression = task_julep_yaml.pop("agent_id")
                agent_id = eval(f'f"{agent_id_expression}"', {"agents": lock_file.agents})
>>>>>>> f6df9103

                task_request = CreateTaskRequest(**task_yaml_content, **task_julep_yaml)

                with Progress(
                    SpinnerColumn(),
                    TextColumn("[progress.description]{task.description}"),
<<<<<<< HEAD
                    console=console
=======
                    transient=True,
                    console=console,
>>>>>>> f6df9103
                ) as progress:
                    sync_task = progress.add_task("Creating task on remote...", start=False)
                    progress.start_task(sync_task)

                    created_task = client.tasks.create(
                        agent_id=agent_id,
                        **task_request.model_dump(exclude_unset=True, exclude_none=True),
                    )

                lock_file.tasks.append(
                    LockedEntity(
                        path=str(task_yaml_def_path),
                        id=created_task.id,
                        last_synced=created_task.created_at.isoformat(timespec="milliseconds")
                        + "Z",
                        revision_hash=task_request_hash,
                    )
                )

                lock_file.relationships.tasks.append(
                    TaskAgentRelationship(id=created_task.id, agent_id=agent_id)
                )

                console.print(
                    Text(
                        f"Task {task_yaml_def_path} created successfully on remote",
                        style="bold blue",
                    )
                )

        for tool_julep_yaml in tools_julep_yaml:
            tool_yaml_def_path: Path = Path(tool_julep_yaml.get("definition"))
            tool_yaml_content = yaml.safe_load((source / tool_yaml_def_path).read_text())
            found_in_lock = False

            for i in range(len(lock_file.tools)):
                tool_julep_lock = lock_file.tools[i]

                if tool_julep_lock.path == str(tool_yaml_def_path):
                    found_in_lock = True

                    tool_yaml_content_hash = hashlib.sha256(
                        json.dumps(tool_yaml_content).encode()
                    ).hexdigest()
                    tool_julep_lock_hash = tool_julep_lock.revision_hash

                    if tool_yaml_content_hash != tool_julep_lock_hash:
                        found_changes = True
                        console.print(
                            Text(
                                f"Tool {tool_yaml_def_path} has changed, updating on remote...",
                                style="bold yellow",
                                highlight=True,
                            )
                        )

                        tool_request = CreateToolRequest(**tool_yaml_content, **tool_julep_yaml)

                        agent_id = get_related_agent_id(
                            tool_julep_lock.id, lock_file.relationships.tools
                        )

                        if not agent_id:
                            error_console.print(
                                Text(
                                    f"Tool {tool_yaml_def_path} has no related agent. Please check the lock file and julep.yaml for consistency.",
                                    style="bold red",
                                    highlight=True,
                                )
                            )
                            raise typer.Exit(1)

                        with Progress(
                            SpinnerColumn(),
                            TextColumn("[progress.description]{task.description}"),
<<<<<<< HEAD
                            console=console
=======
                            transient=True,
                            console=console,
>>>>>>> f6df9103
                        ) as progress:
                            sync_task = progress.add_task(
                                "Updating tool on remote...", start=False
                            )
                            progress.start_task(sync_task)

                            client.agents.tools.update(
                                tool_id=tool_julep_lock.id,
                                agent_id=agent_id,
                                **tool_request.model_dump(
                                    exclude_unset=True, exclude_none=True
                                ),
                            )

                        console.print(
                            Text(
                                f"Tool {tool_yaml_def_path} updated successfully",
                                style="bold blue",
                                highlight=True,
                            )
                        )

                        lock_file.tools[i] = LockedEntity(
                            path=tool_julep_lock.path,
                            id=tool_julep_lock.id,
                            last_synced=datetime.now(tz=local_tz).isoformat(
                                timespec="milliseconds"
                            )
                            + "Z",
                            revision_hash=tool_yaml_content_hash,
                        )
                    break

            if not found_in_lock:
                console.print(
                    Text(
                        f"Tool {tool_yaml_def_path} not found in lock file, creating new tool...",
                        style="bold yellow",
                        highlight=True,
                    )
                )

                tool_request_hash = hashlib.sha256(
                    json.dumps(tool_yaml_content).encode()
                ).hexdigest()

<<<<<<< HEAD
                agent_id = get_agent_id_from_expression(tool_julep_yaml.pop("agent_id"), lock_file.agents)
=======
                agent_id_expression = tool_julep_yaml.pop("agent_id")
                agent_id = eval(f'f"{agent_id_expression}"', {"agents": lock_file.agents})
>>>>>>> f6df9103

                tool_request = CreateToolRequest(**tool_yaml_content, **tool_julep_yaml)

                with Progress(
                    SpinnerColumn(),
                    TextColumn("[progress.description]{task.description}"),
<<<<<<< HEAD
                    console=console
=======
                    transient=True,
                    console=console,
>>>>>>> f6df9103
                ) as progress:
                    sync_task = progress.add_task("Creating tool on remote...", start=False)
                    progress.start_task(sync_task)

                    created_tool = client.agents.tools.create(
                        agent_id=agent_id,
                        **tool_request.model_dump(exclude_unset=True, exclude_none=True),
                    )

                lock_file.tools.append(
                    LockedEntity(
                        path=str(tool_yaml_def_path),
                        id=created_tool.id,
                        last_synced=created_tool.created_at.isoformat(timespec="milliseconds")
                        + "Z",
                        revision_hash=tool_request_hash,
                    )
                )

                lock_file.relationships.tools.append(
                    ToolAgentRelationship(id=created_tool.id, agent_id=agent_id)
                )

                console.print(
                    Text(
                        f"Tool {tool_yaml_def_path} created successfully on remote",
                        style="bold blue",
                    )
                )

        if found_changes:
            with Progress(
                SpinnerColumn(),
                TextColumn("[progress.description]{task.description}"),
<<<<<<< HEAD
                console=console
=======
                transient=True,
                console=console,
>>>>>>> f6df9103
            ) as progress:
                sync_task = progress.add_task("Writing lock file...", start=False)
                progress.start_task(sync_task)

                write_lock_file(source, lock_file)

            console.print(Text("Synchronization complete", style="bold green", highlight=True))

            return

        console.print(
            Text(
                "No changes detected. Everything is up to date.",
                style="bold green",
                highlight=True,
            )
        )
        return

<<<<<<< HEAD
    lock_file = get_lock_file(source)
    detected_changes = False

    with Progress(
        SpinnerColumn(),
        TextColumn("[progress.description]{task.description}"),
        console=console
    ) as progress:
        sync_task = progress.add_task("Syncing agents...", start=False)
        progress.start_task(sync_task)

        remote_agents: list[Agent] = []
        agents_update_happened = False

        for locked_agent in lock_file.agents:
            try:
                remote_agent = client.agents.get(locked_agent.id)
                remote_agents.append(remote_agent)
            except julep.NotFoundError:
                error_console.print(Text(f"Agent {locked_agent.id} not found on remote. It will be removed from the lock file.", style="bold red"))
                console.print(Text("- If you wish to create it again, please run `julep sync --force-local`", style="bold yellow"))
                console.print(Text(f"- If this was intentional, please remove it from julep.yaml and delete the corresponding {locked_agent.path} file", style="bold yellow"))
                lock_file.agents.remove(locked_agent)

        for i in range(len(lock_file.agents)):
            remote_agent, local_agent = remote_agents[i], lock_file.agents[i]
            assert remote_agent.id == local_agent.id

            last_synced_dt = datetime.fromisoformat(
                local_agent.last_synced.rstrip("Z")
            ).replace(tzinfo=UTC)

            if remote_agent.updated_at > last_synced_dt:
                detected_changes = True

                # Stop the progress bar to show the confirmation prompt
                progress.stop()

                # Ask for confirmation if force_remote is not set
                wants_to_update = force_remote or typer.confirm(f"Agent {local_agent.path} has changed on remote. Do you want to update it locally?")

                # Restart the progress bar
                progress.start()

                if wants_to_update:
                    lock_file.agents[i] = update_entity_force_remote(
                        entity=local_agent,
                        remote_entity=remote_agent,
                        source=source
                    )
                    agents_update_happened = True

        if agents_update_happened:
            console.print(Text("Agents updated successfully", style="bold green"))
        else:
            console.print(Text("No agents updated", style="bold yellow"))

    with Progress(
        SpinnerColumn(),
        TextColumn("[progress.description]{task.description}"),
        console=console
    ) as progress:
        sync_task = progress.add_task("Syncing tasks...", start=False)
        progress.start_task(sync_task)

        remote_tasks: list[Task] = []
        tasks_update_happened = False

        for locked_task in lock_file.tasks:
            try:
                remote_task = client.tasks.get(locked_task.id)
                remote_tasks.append(remote_task)
            except julep.NotFoundError:
                error_console.print(Text(f"Task {locked_task.id} not found on remote. It will be removed from the lock file.", style="bold red"))
                console.print(Text("- If you wish to create it again, please run `julep sync --force-local`", style="bold yellow"))
                console.print(Text(f"- If this was intentional, please remove it from julep.yaml and delete the corresponding {locked_task.path} file", style="bold yellow"))
                lock_file.tasks.remove(locked_task)
                raise typer.Exit(1)

        for i in range(len(lock_file.tasks)):
            remote_task, local_task = remote_tasks[i], lock_file.tasks[i]
            assert remote_task.id == local_task.id

            last_synced_dt = datetime.fromisoformat(
                local_task.last_synced.rstrip("Z")
            ).replace(tzinfo=UTC)

            if remote_task.updated_at > last_synced_dt:
                detected_changes = True

                # Stop the progress bar to show the confirmation prompt
                progress.stop()

                # Ask for confirmation if force_remote is not set
                wants_to_update = force_remote or typer.confirm(f"Task {local_task.path} has changed on remote. Do you want to update it locally?")

                # Restart the progress bar
                progress.start()

                if wants_to_update:
                    lock_file.tasks[i] = update_entity_force_remote(
                        entity=local_task,
                        remote_entity=remote_task,
                        source=source
                    )
                    tasks_update_happened = True

        if tasks_update_happened:
            console.print(Text("Tasks updated successfully", style="bold green"))
        else:
            console.print(Text("No tasks updated", style="bold yellow"))

    # We don't have a client.agents.tools.get() method
    # remote_tools = [client.agents.tools.get(tool.id) for tool in lock_file.tools]
=======
    if force_remote:
        console.print(Text("Force remote - not implemented", style="bold red", highlight=True))
        raise typer.Exit(1)
>>>>>>> f6df9103

    if agents_update_happened or tasks_update_happened:
        with Progress(
            SpinnerColumn(),
            TextColumn("[progress.description]{task.description}"),
            console=console
        ) as progress:
            write_lock_task = progress.add_task("Writing lock file...", start=False)
            progress.start_task(write_lock_task)

            write_lock_file(source, lock_file)

        console.print(Text("Synchronization complete", style="bold green"))

    elif detected_changes:
        console.print(Text("No updates were made. Synchronization complete.", style="bold green"))
    else:
        console.print(Text("No changes detected. Everything is up to date.", style="bold green"))

    return<|MERGE_RESOLUTION|>--- conflicted
+++ resolved
@@ -100,17 +100,12 @@
         tools: list[dict] = julep_yaml_content.get("tools", [])
 
         if agents or tasks or tools:
-<<<<<<< HEAD
-            console.print(Panel(
-                Text("Found the following new entities in julep.yaml:", style="bold cyan")))
-=======
             console.print(
                 Panel(
                     Text("Found the following new entities in julep.yaml:", style="bold cyan")
                 )
             )
             from rich.table import Table
->>>>>>> f6df9103
 
             if agents:
                 table = Table(title="Agents", show_header=False, title_style="bold magenta")
@@ -151,12 +146,8 @@
                 with Progress(
                     SpinnerColumn(),
                     TextColumn("[progress.description]{task.description}"),
-<<<<<<< HEAD
-                    console=console
-=======
                     transient=True,
                     console=console,
->>>>>>> f6df9103
                 ) as progress:
                     sync_task = progress.add_task("Creating agents on remote...", start=False)
                     progress.start_task(sync_task)
@@ -182,12 +173,7 @@
             for task in tasks:
                 task_yaml_path: Path = source / task.pop("definition")
 
-<<<<<<< HEAD
                 agent_id = get_agent_id_from_expression(task.pop("agent_id"), locked_agents)
-=======
-                agent_id_expression = task.pop("agent_id")
-                agent_id = eval(f'f"{agent_id_expression}"', {"agents": locked_agents})
->>>>>>> f6df9103
 
                 task_yaml_content = yaml.safe_load(task_yaml_path.read_text())
 
@@ -200,12 +186,8 @@
                 with Progress(
                     SpinnerColumn(),
                     TextColumn("[progress.description]{task.description}"),
-<<<<<<< HEAD
-                    console=console
-=======
                     transient=True,
                     console=console,
->>>>>>> f6df9103
                 ) as progress:
                     sync_task = progress.add_task("Creating tasks on remote...", start=False)
                     progress.start_task(sync_task)
@@ -243,22 +225,13 @@
 
                 tool_request = CreateToolRequest(**tool_yaml_content, **tool)
 
-<<<<<<< HEAD
                 agent_id = get_agent_id_from_expression(tool.pop("agent_id"), locked_agents)
-=======
-                agent_id_expression = tool.pop("agent_id")
-                agent_id = eval(f'f"{agent_id_expression}"', {"agents": locked_agents})
->>>>>>> f6df9103
 
                 with Progress(
                     SpinnerColumn(),
                     TextColumn("[progress.description]{task.description}"),
-<<<<<<< HEAD
-                    console=console
-=======
                     transient=True,
                     console=console,
->>>>>>> f6df9103
                 ) as progress:
                     sync_task = progress.add_task("Creating tools on remote...", start=False)
                     progress.start_task(sync_task)
@@ -288,12 +261,8 @@
         with Progress(
             SpinnerColumn(),
             TextColumn("[progress.description]{task.description}"),
-<<<<<<< HEAD
-            console=console
-=======
             transient=True,
             console=console,
->>>>>>> f6df9103
         ) as progress:
             sync_task = progress.add_task("Writing lock file...", start=False)
             progress.start_task(sync_task)
@@ -354,12 +323,8 @@
                         with Progress(
                             SpinnerColumn(),
                             TextColumn("[progress.description]{task.description}"),
-<<<<<<< HEAD
-                            console=console
-=======
                             transient=True,
                             console=console,
->>>>>>> f6df9103
                         ) as progress:
                             sync_task = progress.add_task(
                                 "Updating agent on remote...", start=False
@@ -413,12 +378,8 @@
                 with Progress(
                     SpinnerColumn(),
                     TextColumn("[progress.description]{task.description}"),
-<<<<<<< HEAD
-                    console=console
-=======
                     transient=True,
                     console=console,
->>>>>>> f6df9103
                 ) as progress:
                     sync_task = progress.add_task("Creating agent on remote...", start=False)
                     progress.start_task(sync_task)
@@ -470,12 +431,8 @@
                         )
                         found_changes = True
 
-<<<<<<< HEAD
                         task_request = CreateTaskRequest(
                             **{**task_yaml_content, **task_julep_yaml})
-=======
-                        task_request = CreateTaskRequest(**task_yaml_content, **task_julep_yaml)
->>>>>>> f6df9103
 
                         agent_id = get_related_agent_id(
                             task_julep_lock.id, lock_file.relationships.tasks
@@ -494,12 +451,8 @@
                         with Progress(
                             SpinnerColumn(),
                             TextColumn("[progress.description]{task.description}"),
-<<<<<<< HEAD
-                            console=console
-=======
                             transient=True,
                             console=console,
->>>>>>> f6df9103
                         ) as progress:
                             sync_task = progress.add_task(
                                 "Updating task on remote...", start=False
@@ -544,24 +497,15 @@
                     json.dumps(task_yaml_content).encode()
                 ).hexdigest()
 
-<<<<<<< HEAD
                 agent_id = get_agent_id_from_expression(task_julep_yaml.pop("agent_id"), lock_file.agents)
-=======
-                agent_id_expression = task_julep_yaml.pop("agent_id")
-                agent_id = eval(f'f"{agent_id_expression}"', {"agents": lock_file.agents})
->>>>>>> f6df9103
 
                 task_request = CreateTaskRequest(**task_yaml_content, **task_julep_yaml)
 
                 with Progress(
                     SpinnerColumn(),
                     TextColumn("[progress.description]{task.description}"),
-<<<<<<< HEAD
-                    console=console
-=======
                     transient=True,
                     console=console,
->>>>>>> f6df9103
                 ) as progress:
                     sync_task = progress.add_task("Creating task on remote...", start=False)
                     progress.start_task(sync_task)
@@ -637,12 +581,8 @@
                         with Progress(
                             SpinnerColumn(),
                             TextColumn("[progress.description]{task.description}"),
-<<<<<<< HEAD
-                            console=console
-=======
                             transient=True,
                             console=console,
->>>>>>> f6df9103
                         ) as progress:
                             sync_task = progress.add_task(
                                 "Updating tool on remote...", start=False
@@ -689,24 +629,15 @@
                     json.dumps(tool_yaml_content).encode()
                 ).hexdigest()
 
-<<<<<<< HEAD
                 agent_id = get_agent_id_from_expression(tool_julep_yaml.pop("agent_id"), lock_file.agents)
-=======
-                agent_id_expression = tool_julep_yaml.pop("agent_id")
-                agent_id = eval(f'f"{agent_id_expression}"', {"agents": lock_file.agents})
->>>>>>> f6df9103
 
                 tool_request = CreateToolRequest(**tool_yaml_content, **tool_julep_yaml)
 
                 with Progress(
                     SpinnerColumn(),
                     TextColumn("[progress.description]{task.description}"),
-<<<<<<< HEAD
-                    console=console
-=======
                     transient=True,
                     console=console,
->>>>>>> f6df9103
                 ) as progress:
                     sync_task = progress.add_task("Creating tool on remote...", start=False)
                     progress.start_task(sync_task)
@@ -741,12 +672,8 @@
             with Progress(
                 SpinnerColumn(),
                 TextColumn("[progress.description]{task.description}"),
-<<<<<<< HEAD
-                console=console
-=======
                 transient=True,
                 console=console,
->>>>>>> f6df9103
             ) as progress:
                 sync_task = progress.add_task("Writing lock file...", start=False)
                 progress.start_task(sync_task)
@@ -766,7 +693,6 @@
         )
         return
 
-<<<<<<< HEAD
     lock_file = get_lock_file(source)
     detected_changes = False
 
@@ -881,11 +807,6 @@
 
     # We don't have a client.agents.tools.get() method
     # remote_tools = [client.agents.tools.get(tool.id) for tool in lock_file.tools]
-=======
-    if force_remote:
-        console.print(Text("Force remote - not implemented", style="bold red", highlight=True))
-        raise typer.Exit(1)
->>>>>>> f6df9103
 
     if agents_update_happened or tasks_update_happened:
         with Progress(
