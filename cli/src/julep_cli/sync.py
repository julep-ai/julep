import hashlib
import json
from datetime import UTC, datetime
from pathlib import Path
from typing import Annotated

import julep
import threading
import typer
import yaml
from julep.types import Agent, Task
from rich.panel import Panel
from rich.progress import Progress, SpinnerColumn, TextColumn
from rich.text import Text

from .app import app, console, error_console, local_tz
from .models import (
    CreateAgentRequest,
    CreateTaskRequest,
    CreateToolRequest,
    LockedEntity,
    LockFileContents,
    Relationships,
    TaskAgentRelationship,
    ToolAgentRelationship,
)
from .utils import (
    get_agent_id_from_expression,
    get_julep_client,
    get_julep_yaml,
    get_lock_file,
    get_related_agent_id,
    update_entity_force_remote,
    write_lock_file,
)
from watchdog.observers import Observer
from watchdog.events import FileSystemEventHandler
import time


@app.command()
def sync(
    source: Annotated[
        Path,
        typer.Option(
            "--source",
            "-s",
            help="Source directory containing julep.yaml",
        ),
    ] = Path.cwd(),
    force_local: Annotated[
        bool,
        typer.Option(
            "--force-local",
            help="Force local state to match remote",
        ),
    ] = False,
    force_remote: Annotated[
        bool,
        typer.Option(
            "--force-remote",
            help="Force remote state to match local",
        ),
    ] = False,
    dry_run: Annotated[
        bool,
        typer.Option(
            "--dry-run",
            "-d",
            help="Simulate synchronization without making changes",
        ),
    ] = False,
    watch: Annotated[
        bool,
        typer.Option(
            "--watch",
            "-w",
            help=(
                "Watch for changes and synchronize automatically. Note: when watch mode is enabled, "
                "only local-to-remote sync (force-local) is supported. Use --force-remote only with watch mode turned off."
            ),
        ),
    ] = False,
):
    """Synchronize local package with Julep platform.

    Note: When watch mode is enabled, local changes are continuously synced to remote 
    (i.e. the process works as 'force-local' and --force-remote is ignored).
    """
    # set the lock file path
    lock_file_path = source / "julep-lock.json"

    # if dry_run is true, we print a dry run message
    if dry_run:
        console.print(Text("Dry run - no changes will be made", style="bold yellow"))
        return
    
    # if force_local is false and force_remote is false and lock file does not exist, we set force_local to true
    if not force_local and not force_remote and not lock_file_path.exists():
        force_local = True

    # if watch is true and force_remote is true, we raise an error
    if watch and force_remote:
        error_console.print(
            Text("Error: Cannot use both --watch and --force-remote", style="bold red")
        )
        raise typer.Exit(1)
    
    # When watch mode is enabled, force a local sync and disable remote forcing.
    if watch:
        if force_remote:
            error_console.print(
                Text("Error: Cannot use both --watch and --force-remote", style="bold red")
            )
            raise typer.Exit(1)
        else:
            console.print(
                Text("Watch mode enabled. Forcing local sync and disabling force_remote.", style="bold green")
            )
            force_local = True
            force_remote = False

    # Wrap the sync logic in an inner function to allow re-running on file changes.
    def perform_sync_logic():
        try:
            client = get_julep_client()
        except Exception as e:
            error_console.print(Text(f"Error initializing Julep client: {e}", style="bold red"))
            if not watch:
                raise typer.Exit(1)
            return

        # Branch A: If forcing local sync and no lock file exists
        if force_local and not lock_file_path.exists():
            locked_agents: list[LockedEntity] = []
            locked_tasks: list[LockedEntity] = []
            locked_tools: list[LockedEntity] = []
            relationships: Relationships = Relationships()

            julep_yaml_content = get_julep_yaml(source)
            agents: list[dict] = julep_yaml_content.get("agents", [])
            tasks: list[dict] = julep_yaml_content.get("tasks", [])
            tools: list[dict] = julep_yaml_content.get("tools", [])

            if agents or tasks or tools:
                console.print(Panel(Text("Found the following new entities in julep.yaml:", style="bold cyan")))
                from rich.table import Table

                if agents:
                    table = Table(title="Agents", show_header=False, title_style="bold magenta")
                    table.add_column("Definition", style="dim", width=50)
                    for agent in agents:
                        table.add_row(agent.get("definition"))
                    console.print(table, highlight=True)

                if tasks:
                    table = Table(title="Tasks", show_header=False, title_style="bold cyan")
                    table.add_column("Definition", style="dim", width=50)
                    for task in tasks:
                        table.add_row(task.get("definition"))
                    console.print(table, highlight=True)

                if tools:
                    table = Table(title="Tools", show_header=False, title_style="bold green")
                    table.add_column("Definition", style="dim", width=50)
                    for tool in tools:
                        table.add_row(tool.get("definition"))
                    console.print(table, highlight=True)
            else:
                console.print(Text("No new entities found in julep.yaml", style="bold yellow"))
                return

            if agents:
                for agent in agents:
                    agent_yaml_path: Path = source / agent.pop("definition")
                    agent_yaml_content = yaml.safe_load(agent_yaml_path.read_text())
                    agent_request_hash = hashlib.sha256(json.dumps(agent_yaml_content).encode()).hexdigest()
                    agent_request = CreateAgentRequest(**agent_yaml_content, **agent)

                    with Progress(
                        SpinnerColumn(),
                        TextColumn("[progress.description]{task.description}"),
                        transient=True,
                        console=console,
                    ) as progress:
                        sync_task = progress.add_task("Creating agents on remote...", start=False)
                        progress.start_task(sync_task)
                        created_agent = client.agents.create(
                            **agent_request.model_dump(exclude_unset=True, exclude_none=True)
                        )

                    locked_agents.append(
                        LockedEntity(
                            path=str(agent_yaml_path.relative_to(source)),
                            id=created_agent.id,
                            last_synced=created_agent.created_at.isoformat(timespec="milliseconds") + "Z",
                            revision_hash=agent_request_hash,
                        )
                    )
                console.print(Text("All agents were successfully created on remote", style="bold green"))

            if tasks:
                for task in tasks:
                    task_yaml_path: Path = source / task.pop("definition")
                    agent_id = get_agent_id_from_expression(task.pop("agent_id"), locked_agents)
                    task_yaml_content = yaml.safe_load(task_yaml_path.read_text())
                    task_request_hash = hashlib.sha256(json.dumps(task_yaml_content).encode()).hexdigest()
                    task_request = CreateTaskRequest(**task_yaml_content, **task)

                    with Progress(
                        SpinnerColumn(),
                        TextColumn("[progress.description]{task.description}"),
                        transient=True,
                        console=console,
                    ) as progress:
                        sync_task = progress.add_task("Creating tasks on remote...", start=False)
                        progress.start_task(sync_task)
                        created_task = client.tasks.create(
                            agent_id=agent_id,
                            **task_request.model_dump(exclude_unset=True, exclude_none=True),
                        )

                    relationships.tasks.append(TaskAgentRelationship(id=created_task.id, agent_id=agent_id))

                    locked_tasks.append(
                        LockedEntity(
                            path=str(task_yaml_path.relative_to(source)),
                            id=created_task.id,
                            last_synced=created_task.created_at.isoformat(timespec="milliseconds") + "Z",
                            revision_hash=task_request_hash,
                        )
                    )
                console.print(Text("All tasks were successfully created on remote", style="bold blue"))

            if tools:
                for tool in tools:
                    tool_yaml_path: Path = source / tool.pop("definition")
                    tool_yaml_content = yaml.safe_load(tool_yaml_path.read_text())
                    tool_request_hash = hashlib.sha256(json.dumps(tool_yaml_content).encode()).hexdigest()
                    tool_request = CreateToolRequest(**tool_yaml_content, **tool)

                    agent_id = get_agent_id_from_expression(tool.pop("agent_id"), locked_agents)

                    with Progress(
                        SpinnerColumn(),
                        TextColumn("[progress.description]{task.description}"),
                        transient=True,
                        console=console,
                    ) as progress:
                        sync_task = progress.add_task("Creating tools on remote...", start=False)
                        progress.start_task(sync_task)
                        created_tool = client.agents.tools.create(
                            agent_id=agent_id,
                            **tool_request.model_dump(exclude_unset=True, exclude_none=True),
                        )

                    relationships.tools.append(ToolAgentRelationship(id=created_tool.id, agent_id=agent_id))

                    locked_tools.append(
                        LockedEntity(
                            path=str(tool_yaml_path.relative_to(source)),
                            id=created_tool.id,
                            last_synced=created_tool.created_at.isoformat(timespec="milliseconds") + "Z",
                            revision_hash=tool_request_hash,
                        )
                    )
                console.print(Text("All tools were successfully created on remote", style="bold magenta"))

            with Progress(
                SpinnerColumn(),
                TextColumn("[progress.description]{task.description}"),
                transient=True,
                console=console,
            ) as progress:
                sync_task = progress.add_task("Writing lock file...", start=False)
                progress.start_task(sync_task)
                write_lock_file(
                    source,
                    LockFileContents(
                        agents=locked_agents,
                        tasks=locked_tasks,
                        tools=locked_tools,
                        relationships=relationships,
                    ),
                )

            console.print(Text("Synchronization complete", style="bold green"))
            return

        # Branch B: Force local update when lock file exists
        if force_local and lock_file_path.exists():
            found_changes = False
            lock_file = get_lock_file(source)
            julep_yaml_content = get_julep_yaml(source)

            agents_julep_yaml = julep_yaml_content.get("agents", [])
            tasks_julep_yaml = julep_yaml_content.get("tasks", [])
            tools_julep_yaml = julep_yaml_content.get("tools", [])

            # Update agents
            for agent_julep_yaml in agents_julep_yaml:
                agent_yaml_def_path: Path = Path(agent_julep_yaml.get("definition"))
                agent_yaml_content = yaml.safe_load((source / agent_yaml_def_path).read_text())
                found_in_lock = False

                for i in range(len(lock_file.agents)):
                    agent_julep_lock = lock_file.agents[i]
                    if agent_julep_lock.path == str(agent_yaml_def_path):
                        found_in_lock = True
                        agent_yaml_content_hash = hashlib.sha256(json.dumps(agent_yaml_content).encode()).hexdigest()
                        agent_julep_lock_hash = agent_julep_lock.revision_hash

                        if agent_yaml_content_hash != agent_julep_lock_hash:
                            found_changes = True
                            console.print(
                                Text(
                                    f"Agent {agent_yaml_def_path} has changed, updating on remote...",
                                    style="bold yellow",
                                )
                            )

                            agent_request = CreateAgentRequest(**agent_yaml_content, **agent_julep_yaml)

                            with Progress(
                                SpinnerColumn(),
                                TextColumn("[progress.description]{task.description}"),
                                transient=True,
                                console=console,
                            ) as progress:
                                sync_task = progress.add_task("Updating agent on remote...", start=False)
                                progress.start_task(sync_task)

                                try:
                                    client.agents.create_or_update(
                                        agent_id=agent_julep_lock.id,
                                        **agent_request.model_dump(exclude_unset=True, exclude_none=True),
                                    )
                                except Exception as e:
                                    error_console.print(f"\n[bold red]Error updating agent: {e}[/bold red]")
                                    raise typer.Exit(1)

                            console.print(
                                Text(f"Agent {agent_yaml_def_path} updated successfully", style="bold blue")
                            )

                            updated_at = client.agents.get(agent_julep_lock.id).updated_at
                            lock_file.agents[i] = LockedEntity(
                                path=agent_julep_lock.path,
                                id=agent_julep_lock.id,
                                last_synced=updated_at.isoformat(timespec="milliseconds") + "Z",
                                revision_hash=agent_yaml_content_hash,
                            )
                        break

                if not found_in_lock:
                    console.print(
                        Text(f"Agent {agent_yaml_def_path} not found in lock file.", style="bold yellow")
                    )

                    agent_request_hash = hashlib.sha256(json.dumps(agent_yaml_content).encode()).hexdigest()

                    agent_request = CreateAgentRequest(**agent_yaml_content, **agent_julep_yaml)

                    with Progress(
                        SpinnerColumn(),
                        TextColumn("[progress.description]{task.description}"),
                        transient=True,
                        console=console,
                    ) as progress:
                        sync_task = progress.add_task("Creating agent on remote...", start=False)
                        progress.start_task(sync_task)

                        created_agent = client.agents.create(
                            **agent_request.model_dump(exclude_unset=True, exclude_none=True)
                        )

                    console.print(
                        Text(f"Agent {agent_yaml_def_path} created successfully on remote", style="bold blue")
                    )

                    lock_file.agents.append(
                        LockedEntity(
                            path=str(agent_yaml_def_path),
                            id=created_agent.id,
                            last_synced=created_agent.created_at.isoformat(timespec="milliseconds") + "Z",
                            revision_hash=agent_request_hash,
                        )
                    )

            # Update tasks
            for task_julep_yaml in tasks_julep_yaml:
                task_yaml_def_path: Path = Path(task_julep_yaml.get("definition"))
                task_yaml_content = yaml.safe_load((source / task_yaml_def_path).read_text())
                found_in_lock = False

                for i in range(len(lock_file.tasks)):
                    task_julep_lock = lock_file.tasks[i]

                    if task_julep_lock.path == str(task_yaml_def_path):
                        found_in_lock = True
                        task_yaml_content_hash = hashlib.sha256(json.dumps(task_yaml_content).encode()).hexdigest()
                        task_julep_lock_hash = task_julep_lock.revision_hash

                        if task_yaml_content_hash != task_julep_lock_hash:
                            console.print(
                                Text(
                                    f"Task {task_yaml_def_path} has changed, updating on remote...",
                                    style="bold yellow",
                                )
                            )
                            found_changes = True

                            task_request = CreateTaskRequest(**{**task_yaml_content, **task_julep_yaml})

                            agent_id = get_related_agent_id(task_julep_lock.id, lock_file.relationships.tasks)

                            if not agent_id:
                                error_console.print(
                                    Text(
                                        f"Task {task_yaml_def_path} has no related agent. Please check the lock file and julep.yaml for consistency.",
                                        style="bold red",
                                    )
                                )
                                raise typer.Exit(1)

                            with Progress(
                                SpinnerColumn(),
                                TextColumn("[progress.description]{task.description}"),
                                transient=True,
                                console=console,
                            ) as progress:
                                sync_task = progress.add_task("Updating task on remote...", start=False)
                                progress.start_task(sync_task)

                                client.tasks.create_or_update(
                                    task_id=task_julep_lock.id,
                                    agent_id=agent_id,
                                    **task_request.model_dump(exclude_unset=True, exclude_none=True),
                                )

                            console.print(
                                Text(f"Task {task_yaml_def_path} updated successfully", style="bold blue")
                            )

                            updated_at = client.tasks.get(task_julep_lock.id).updated_at
                            lock_file.tasks[i] = LockedEntity(
                                path=task_julep_lock.path,
                                id=task_julep_lock.id,
                                last_synced=updated_at.isoformat(timespec="milliseconds") + "Z",
                                revision_hash=task_yaml_content_hash,
                            )
                        break

                if not found_in_lock:
                    console.print(
                        Text(f"Task {task_yaml_def_path} not found in lock file, creating new task...", style="bold yellow")
                    )

                    task_request_hash = hashlib.sha256(json.dumps(task_yaml_content).encode()).hexdigest()

                    agent_id = get_agent_id_from_expression(task_julep_yaml.pop("agent_id"), lock_file.agents)

                    task_request = CreateTaskRequest(**task_yaml_content, **task_julep_yaml)

                    with Progress(
                        SpinnerColumn(),
                        TextColumn("[progress.description]{task.description}"),
                        transient=True,
                        console=console,
                    ) as progress:
                        sync_task = progress.add_task("Creating task on remote...", start=False)
                        progress.start_task(sync_task)

                        created_task = client.tasks.create(
                            agent_id=agent_id,
                            **task_request.model_dump(exclude_unset=True, exclude_none=True),
                        )

                    lock_file.tasks.append(
                        LockedEntity(
                            path=str(task_yaml_def_path),
                            id=created_task.id,
                            last_synced=created_task.created_at.isoformat(timespec="milliseconds") + "Z",
                            revision_hash=task_request_hash,
                        )
                    )

                    lock_file.relationships.tasks.append(TaskAgentRelationship(id=created_task.id, agent_id=agent_id))

                    console.print(
                        Text(f"Task {task_yaml_def_path} created successfully on remote", style="bold blue")
                    )

            # Update tools
            for tool_julep_yaml in tools_julep_yaml:
                tool_yaml_def_path: Path = Path(tool_julep_yaml.get("definition"))
                tool_yaml_content = yaml.safe_load((source / tool_yaml_def_path).read_text())
                found_in_lock = False

                for i in range(len(lock_file.tools)):
                    tool_julep_lock = lock_file.tools[i]

                    if tool_julep_lock.path == str(tool_yaml_def_path):
                        found_in_lock = True

                        tool_yaml_content_hash = hashlib.sha256(json.dumps(tool_yaml_content).encode()).hexdigest()
                        tool_julep_lock_hash = tool_julep_lock.revision_hash

                        if tool_yaml_content_hash != tool_julep_lock_hash:
                            found_changes = True
                            console.print(
                                Text(
                                    f"Tool {tool_yaml_def_path} has changed, updating on remote...",
                                    style="bold yellow",
                                ),
                                highlight=True,
                            )

                            tool_request = CreateToolRequest(**tool_yaml_content, **tool_julep_yaml)

                            agent_id = get_related_agent_id(tool_julep_lock.id, lock_file.relationships.tools)

                            if not agent_id:
                                error_console.print(
                                    Text(
                                        f"Tool {tool_yaml_def_path} has no related agent. Please check the lock file and julep.yaml for consistency.",
                                        style="bold red",
                                    ),
                                    highlight=True,
                                )
                                raise typer.Exit(1)

                            with Progress(
                                SpinnerColumn(),
                                TextColumn("[progress.description]{task.description}"),
                                transient=True,
                                console=console,
                            ) as progress:
                                sync_task = progress.add_task("Updating tool on remote...", start=False)
                                progress.start_task(sync_task)

                                client.agents.tools.update(
                                    tool_id=tool_julep_lock.id,
                                    agent_id=agent_id,
                                    **tool_request.model_dump(exclude_unset=True, exclude_none=True),
                                )

                            console.print(
                                Text(f"Tool {tool_yaml_def_path} updated successfully", style="bold blue"),
                                highlight=True,
                            )

                            lock_file.tools[i] = LockedEntity(
                                path=tool_julep_lock.path,
                                id=tool_julep_lock.id,
                                last_synced=datetime.now(tz=local_tz).isoformat(timespec="milliseconds") + "Z",
                                revision_hash=tool_yaml_content_hash,
                            )
                        break

                if not found_in_lock:
                    console.print(
                        Text(f"Tool {tool_yaml_def_path} not found in lock file, creating new tool...", style="bold yellow"),
                        highlight=True,
                    )

                    tool_request_hash = hashlib.sha256(json.dumps(tool_yaml_content).encode()).hexdigest()

                    agent_id = get_agent_id_from_expression(tool_julep_yaml.pop("agent_id"), lock_file.agents)

                    tool_request = CreateToolRequest(**tool_yaml_content, **tool_julep_yaml)

                    with Progress(
                        SpinnerColumn(),
                        TextColumn("[progress.description]{task.description}"),
                        transient=True,
                        console=console,
                    ) as progress:
                        sync_task = progress.add_task("Creating tool on remote...", start=False)
                        progress.start_task(sync_task)

                        created_tool = client.agents.tools.create(
                            agent_id=agent_id,
                            **tool_request.model_dump(exclude_unset=True, exclude_none=True),
                        )

                    lock_file.tools.append(
                        LockedEntity(
                            path=str(tool_yaml_def_path),
                            id=created_tool.id,
                            last_synced=created_tool.created_at.isoformat(timespec="milliseconds") + "Z",
                            revision_hash=tool_request_hash,
                        )
                    )

                    lock_file.relationships.tools.append(ToolAgentRelationship(id=created_tool.id, agent_id=agent_id))

                    console.print(
                        Text(f"Tool {tool_yaml_def_path} created successfully on remote", style="bold blue"),
                        highlight=True,
                    )

            if found_changes:
                with Progress(
                    SpinnerColumn(),
                    TextColumn("[progress.description]{task.description}"),
                    transient=True,
                    console=console,
                ) as progress:
                    sync_task = progress.add_task("Writing lock file...", start=False)
                    progress.start_task(sync_task)
                    write_lock_file(source, lock_file)

                console.print(Text("Synchronization complete", style="bold green"), highlight=True)
                return

            console.print(Text("No changes detected. Everything is up to date.", style="bold green"))
            return

        # Branch C: Remote-to-local sync (when force_local is not used)
        lock_file = get_lock_file(source)
        detected_changes = False

        with Progress(SpinnerColumn(), TextColumn("[progress.description]{task.description}"), console=console) as progress:
            sync_task = progress.add_task("Syncing agents...", start=False)
            progress.start_task(sync_task)

            remote_agents: list[Agent] = []
            agents_update_happened = False

            for locked_agent in lock_file.agents:
                try:
                    remote_agent = client.agents.get(locked_agent.id)
                    remote_agents.append(remote_agent)
                except julep.NotFoundError:
                    error_console.print(
                        Text(
                            f"Agent {locked_agent.id} not found on remote. It will be removed from the lock file.",
                            style="bold red",
                        ),
                        highlight=True,
                    )
                    console.print(
                        Text(
                            "- If you wish to create it again, please run `julep sync --force-local`",
                            style="bold yellow",
                        ),
                        highlight=True,
                    )
                    console.print(
                        Text(
                            f"- If this was intentional, please remove it from julep.yaml and delete the corresponding {locked_agent.path} file",
                            style="bold yellow",
                        ),
                        highlight=True,
                    )
                    lock_file.agents.remove(locked_agent)

            for i in range(len(lock_file.agents)):
                remote_agent, local_agent = remote_agents[i], lock_file.agents[i]
                assert remote_agent.id == local_agent.id

                last_synced_dt = datetime.fromisoformat(local_agent.last_synced.rstrip("Z")).replace(tzinfo=UTC)

                if remote_agent.updated_at > last_synced_dt:
                    detected_changes = True

                    progress.stop()

                    wants_to_update = force_remote or typer.confirm(
                        f"Agent {local_agent.path} has changed on remote. Do you want to update it locally?"
                    )

                    progress.start()

                    if wants_to_update:
                        lock_file.agents[i] = update_entity_force_remote(
                            entity=local_agent, remote_entity=remote_agent, source=source
                        )
                        agents_update_happened = True

            if agents_update_happened:
                console.print(Text("Agents updated successfully", style="bold green"), highlight=True)
            else:
                console.print(Text("No agents updated", style="bold yellow"), highlight=True)

        with Progress(SpinnerColumn(), TextColumn("[progress.description]{task.description}"), console=console) as progress:
            sync_task = progress.add_task("Syncing tasks...", start=False)
            progress.start_task(sync_task)

<<<<<<< HEAD
            remote_tasks: list[Task] = []
            tasks_update_happened = False

            for locked_task in lock_file.tasks:
                try:
                    remote_task = client.tasks.get(locked_task.id)
                    remote_tasks.append(remote_task)
                except julep.NotFoundError:
                    error_console.print(
                        Text(
                            f"Task {locked_task.id} not found on remote. It will be removed from the lock file.",
                            style="bold red",
                        )
=======
        if agents_update_happened:
            console.print(
                Text("Agents updated successfully", style="bold green"), highlight=True
            )
        else:
            console.print(Text("No agents updated", style="bold yellow"), highlight=True)

    with Progress(
        SpinnerColumn(), TextColumn("[progress.description]{task.description}"), console=console
    ) as progress:
        sync_task = progress.add_task("Syncing tasks...", start=False)
        progress.start_task(sync_task)

        remote_tasks: list[Task] = []
        tasks_update_happened = False

        for locked_task in lock_file.tasks:
            try:
                remote_task = client.tasks.get(locked_task.id)
                remote_tasks.append(remote_task)
            except julep.NotFoundError:
                error_console.print(
                    Text(
                        f"Task {locked_task.id} not found on remote. It will be removed from the lock file.",
                        style="bold red",
>>>>>>> b648a3d8
                    )
                    console.print(
                        Text(
                            "- If you wish to create it again, please run `julep sync --force-local`",
                            style="bold yellow",
                        )
                    )
                    console.print(
                        Text(
                            f"- If this was intentional, please remove it from julep.yaml and delete the corresponding {locked_task.path} file",
                            style="bold yellow",
                        )
                    )
                    lock_file.tasks.remove(locked_task)
                    raise typer.Exit(1)

            for i in range(len(lock_file.tasks)):
                remote_task, local_task = remote_tasks[i], lock_file.tasks[i]
                assert remote_task.id == local_task.id

                last_synced_dt = datetime.fromisoformat(local_task.last_synced.rstrip("Z")).replace(tzinfo=UTC)

                if remote_task.updated_at > last_synced_dt:
                    detected_changes = True

                    progress.stop()

                    wants_to_update = force_remote or typer.confirm(
                        f"Task {local_task.path} has changed on remote. Do you want to update it locally?"
                    )

                    progress.start()

                    if wants_to_update:
                        lock_file.tasks[i] = update_entity_force_remote(
                            entity=local_task, remote_entity=remote_task, source=source
                        )
                        tasks_update_happened = True

            if tasks_update_happened:
                console.print(Text("Tasks updated successfully", style="bold green"))
            else:
                console.print(Text("No tasks updated", style="bold yellow"))

        if agents_update_happened or tasks_update_happened:
            with Progress(
                SpinnerColumn(),
                TextColumn("[progress.description]{task.description}"),
                console=console,
            ) as progress:
                write_lock_task = progress.add_task("Writing lock file...", start=False)
                progress.start_task(write_lock_task)
                write_lock_file(source, lock_file)

            console.print(Text("Synchronization complete", style="bold green"), highlight=True)
        elif detected_changes:
            console.print(Text("No updates were made. Synchronization complete.", style="bold green"), highlight=True)
        else:
            console.print(Text("No changes detected. Everything is up to date.", style="bold green"), highlight=True)
        return

    if watch:
        console.print(Text("Starting watch mode. Monitoring YAML changes...", style="bold green"))
        # Run initial sync
        perform_sync_logic()

        # Debounced event handler to avoid rapid repeat syncs.
        class DebouncedYamlEventHandler(FileSystemEventHandler):
            def __init__(self, debounce_interval, callback):
                super().__init__()
                self.debounce_interval = debounce_interval
                self.callback = callback
                self.timer = None

            def _trigger_sync(self):
                self.timer = None
                try:
                    self.callback()
                except Exception as e:
                    # Suppress any exception raised in the thread to avoid printing errors
                    # error_console.print(f"\n[bold red]Error synchronizing: {e}[/bold red]")
                    pass

            def on_modified(self, event):
                if event.src_path.endswith((".yaml", ".yml")):
                    console.print(Text(f"Change detected in {event.src_path}.\nSynchronizing...", style="yellow"))
                    if self.timer:
                        self.timer.cancel()
                    self.timer = threading.Timer(self.debounce_interval, self._trigger_sync)
                    self.timer.start()

            def on_created(self, event):
                if event.src_path.endswith((".yaml", ".yml")):
                    console.print(Text(f"New file {event.src_path} detected.\nSynchronizing...", style="yellow"))
                    if self.timer:
                        self.timer.cancel()
                    self.timer = threading.Timer(self.debounce_interval, self._trigger_sync)
                    self.timer.start()

        observer = Observer()
        # Set debounce_interval in seconds (e.g., 1.0 second)
        observer.schedule(DebouncedYamlEventHandler(1.0, perform_sync_logic), str(source), recursive=True)
        observer.start()
        try:
            while True:
                time.sleep(1)
        except KeyboardInterrupt:
            observer.stop()
        observer.join()
        return
    else:
        perform_sync_logic()
        return<|MERGE_RESOLUTION|>--- conflicted
+++ resolved
@@ -688,7 +688,6 @@
             sync_task = progress.add_task("Syncing tasks...", start=False)
             progress.start_task(sync_task)
 
-<<<<<<< HEAD
             remote_tasks: list[Task] = []
             tasks_update_happened = False
 
@@ -701,35 +700,10 @@
                         Text(
                             f"Task {locked_task.id} not found on remote. It will be removed from the lock file.",
                             style="bold red",
-                        )
-=======
-        if agents_update_happened:
-            console.print(
-                Text("Agents updated successfully", style="bold green"), highlight=True
-            )
-        else:
-            console.print(Text("No agents updated", style="bold yellow"), highlight=True)
-
-    with Progress(
-        SpinnerColumn(), TextColumn("[progress.description]{task.description}"), console=console
-    ) as progress:
-        sync_task = progress.add_task("Syncing tasks...", start=False)
-        progress.start_task(sync_task)
-
-        remote_tasks: list[Task] = []
-        tasks_update_happened = False
-
-        for locked_task in lock_file.tasks:
-            try:
-                remote_task = client.tasks.get(locked_task.id)
-                remote_tasks.append(remote_task)
-            except julep.NotFoundError:
-                error_console.print(
-                    Text(
-                        f"Task {locked_task.id} not found on remote. It will be removed from the lock file.",
-                        style="bold red",
->>>>>>> b648a3d8
-                    )
+                        ),
+                        highlight=True,
+                    )
+                    
                     console.print(
                         Text(
                             "- If you wish to create it again, please run `julep sync --force-local`",
