--- conflicted
+++ resolved
@@ -118,16 +118,10 @@
 
     def display_transitions(transitions: list[Transition]):
         for transition in reversed(transitions):
-<<<<<<< HEAD
             transitions_table.add_row(
                 transition.type, json.dumps(transition.output, indent=4)
             )
         console.print(transitions_table)
-=======
-            transitions_table.add_row(transition.type, json.dumps(transition.output, indent=4))
-
-        console.print(transitions_table, highlight=True)
->>>>>>> f6df9103
 
     client = get_julep_client()
 
@@ -136,8 +130,12 @@
         TextColumn("[progress.description]{task.description}"),
         transient=True,
         console=console,
+        console=console,
     ) as progress:
         try:
+            fetch_transitions = progress.add_task(
+                description="Fetching transitions", total=None
+            )
             fetch_transitions = progress.add_task(
                 description="Fetching transitions", total=None
             )
@@ -148,11 +146,7 @@
             ).items
         except Exception as e:
             error_console.print(
-<<<<<<< HEAD
                 Text(f"Error fetching transitions: {e}", style="bold red")
-=======
-                Text(f"Error fetching transitions: {e}", style="bold red", highlight=True)
->>>>>>> f6df9103
             )
             raise typer.Exit(1)
 
