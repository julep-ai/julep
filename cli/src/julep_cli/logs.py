--- conflicted
+++ resolved
@@ -17,13 +17,6 @@
 from .app import app, console, error_console
 from .utils import get_julep_client, manage_db_attribute
 
-<<<<<<< HEAD
-=======
-# New imports for Textual Log TUI functionality
-from textual.app import App
-from textual.widgets import Log as TextLog, Header, Static
-from textual.binding import Binding
->>>>>>> dc31b56d
 
 # New TUI app using Textual's Log widget to display transitions in tailing mode
 class TransitionLogApp(App):
@@ -39,10 +32,7 @@
         )
     ]
     TITLE = "Transition Log"
-<<<<<<< HEAD
 
-=======
->>>>>>> dc31b56d
     def __init__(self, client, execution_id, initial_transitions, **kwargs):
         # Set the app title so Header() can pick it up
         super().__init__(**kwargs)
@@ -86,24 +76,19 @@
             self.transitions = fetched_transitions
 
         # If a terminal state is reached, display a final message and keep the app open.
-        if self.transitions and self.transitions[0].type in ["finish", "cancelled", "error"]:
-<<<<<<< HEAD
-            if not hasattr(self, "_completion_message_shown"):
-=======
-            if not hasattr(self, '_completion_message_shown'):
->>>>>>> dc31b56d
-                self.log_widget.write("\nExecution complete.")
-                self._completion_message_shown = True
+        if (
+            self.transitions
+            and self.transitions[0].type in ["finish", "cancelled", "error"]
+            and not hasattr(self, "_completion_message_shown")
+        ):
+            self.log_widget.write("\nExecution complete.")
+            self._completion_message_shown = True
 
 
 @app.command()
 def logs(
     execution_id: Annotated[
-<<<<<<< HEAD
         str | None, typer.Option("--execution-id", "-e", help="ID of the execution to log")
-=======
-        str, typer.Option("--execution-id", "-e", help="ID of the execution to log")
->>>>>>> dc31b56d
     ] = None,
     tailing: Annotated[
         bool, typer.Option("--tail", "-t", help="Whether to tail the logs")
@@ -138,15 +123,8 @@
 
     def display_transitions(transitions: list[Transition]):
         for transition in reversed(transitions):
-<<<<<<< HEAD
             transitions_table.add_row(transition.type, json.dumps(transition.output, indent=4))
         console.print(transitions_table, highlight=True)
-=======
-            transitions_table.add_row(
-                transition.type, json.dumps(transition.output, indent=4)
-            )
-        console.print(transitions_table)
->>>>>>> dc31b56d
 
     client = get_julep_client()
 
@@ -154,7 +132,6 @@
         SpinnerColumn(),
         TextColumn("[progress.description]{task.description}"),
         transient=True,
-        console=console,
         console=console,
     ) as progress:
         try:
@@ -166,17 +143,11 @@
             )
             progress.start_task(fetch_transitions)
 
-            transitions = client.executions.transitions.list(
-                execution_id=execution_id
-            ).items
+            transitions = client.executions.transitions.list(execution_id=execution_id).items
         except Exception as e:
             error_console.print(
-<<<<<<< HEAD
                 Text(f"Error fetching transitions: {e}", style="bold red"),
                 highlight=True,
-=======
-                Text(f"Error fetching transitions: {e}", style="bold red")
->>>>>>> dc31b56d
             )
             raise typer.Exit(1)
 
