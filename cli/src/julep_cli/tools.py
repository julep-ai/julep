import json
from pathlib import Path
from typing import Annotated

import typer
import yaml
from rich.box import HEAVY_HEAD
from rich.progress import Progress, SpinnerColumn, TextColumn
from rich.table import Table
from rich.text import Text

from .app import console, error_console, tools_app
from .utils import get_julep_client


@tools_app.command()
def create(
    agent_id: Annotated[
        str,
        typer.Option("--agent-id", "-a", help="ID of the agent the tool is associated with"),
    ],
    definition: Annotated[
        str, typer.Option("--definition", "-d", help="Path to the tool configuration YAML file")
    ],
    name: Annotated[
        str | None,
        typer.Option(
            "--name",
            "-n",
            help="Name of the tool (if not provided, uses filename from definition)",
        ),
    ] = None,
):
    """Create a new tool for an agent.

    Requires either a definition file or direct parameters. If both are provided,
    command-line options override values from the definition file.
    """

    client = get_julep_client()

    tool_yaml_contents = yaml.safe_load(Path(definition).read_text())

    if name:
        tool_yaml_contents["name"] = name

    with Progress(
        SpinnerColumn(),
        TextColumn("[progress.description]{task.description}"),
    ) as progress:
        try:
            create_tool_task = progress.add_task(description="Creating tool", total=None)
            progress.start_task(create_tool_task)
            tool = client.agents.tools.create(agent_id=agent_id, **tool_yaml_contents)
        except Exception as e:
            error_console.print(f"Error creating tool: {e}", highlight=True)
            raise typer.Exit(1)

    console.print(
        Text(
            f"Tool created successfully. Tool ID: {tool.id}", style="bold green", highlight=True
        )
    )


@tools_app.command()
def update(
    agent_id: Annotated[
        str,
        typer.Option("--agent-id", "-a", help="ID of the agent the tool is associated with"),
    ],
    tool_id: Annotated[str, typer.Option("--id", help="ID of the tool to update")],
    definition: Annotated[
        str | None,
        typer.Option(
            "--definition", "-d", help="Path to the updated tool configuration YAML file"
        ),
    ] = None,
    name: Annotated[
        str | None, typer.Option("--name", "-n", help="New name for the tool")
    ] = None,
):
    """Update an existing tool's details.

    Updates can be made using either a definition file or direct parameters.
    If both are provided, command-line options override values from the definition file.
    """

    client = get_julep_client()

    tool_yaml_contents = yaml.safe_load(Path(definition).read_text()) if definition else {}

    if name:
        tool_yaml_contents["name"] = name

    if not tool_yaml_contents:
        error_console.print(
            "Error: No tool name or definition provided", style="bold red", highlight=True
        )
        raise typer.Exit(1)

    with Progress(
        SpinnerColumn(),
        TextColumn("[progress.description]{task.description}"),
<<<<<<< HEAD
        console=console
=======
        transient=True,
        console=console,
>>>>>>> f6df9103
    ) as progress:
        try:
            update_tool_task = progress.add_task("Updating tool...", start=False)
            progress.start_task(update_tool_task)

            client.agents.tools.update(agent_id=agent_id, tool_id=tool_id, **tool_yaml_contents)
        except Exception as e:
            error_console.print(f"Error updating tool: {e}", style="bold red", highlight=True)
            raise typer.Exit(1)

    console.print(Text("Tool updated successfully.", style="bold green", highlight=True))


@tools_app.command()
def delete(
    agent_id: Annotated[
        str,
        typer.Option("--agent-id", "-a", help="ID of the agent the tool is associated with"),
    ],
    tool_id: Annotated[str, typer.Option("--id", help="ID of the tool to delete")],
    force: Annotated[
        bool,
        typer.Option(
            "--force", "-f", help="Force the deletion without prompting for confirmation"
        ),
    ] = False,
):
    """Delete an existing tool.

    By default, prompts for confirmation unless --force is specified.
    """

    if not force:
        confirm = typer.confirm(f"Are you sure you want to delete tool '{tool_id}'?")
    if not confirm:
        typer.echo("Operation cancelled")
        return

    client = get_julep_client()

    with Progress(
        SpinnerColumn(),
        TextColumn("[progress.description]{task.description}"),
<<<<<<< HEAD
        console=console
=======
        transient=True,
        console=console,
>>>>>>> f6df9103
    ) as progress:
        try:
            delete_tool_task = progress.add_task("Deleting tool...", start=False)
            progress.start_task(delete_tool_task)

            client.agents.tools.delete(agent_id=agent_id, tool_id=tool_id)
        except Exception as e:
            error_console.print(f"Error deleting tool: {e}", style="bold red", highlight=True)
            raise typer.Exit(1)

    console.print(Text("Tool deleted successfully.", style="bold green", highlight=True))


@tools_app.command()
def list(
    agent_id: Annotated[
        str | None, typer.Option("--agent-id", "-a", help="Filter tools by associated agent ID")
    ] = None,
    json_output: Annotated[
        bool, typer.Option("--json", help="Output the list in JSON format")
    ] = False,
):
    """List all tools or filter based on criteria.

    Either --agent-id or --task-id must be provided to filter the tools list.
    """
    if not agent_id:
        typer.echo("Error: --agent-id must be provided")
        raise typer.Exit(1)

    client = get_julep_client()

    with Progress(
        SpinnerColumn(), TextColumn("[progress.description]{task.description}"), console=console
    ) as progress:
        try:
            list_tools_task = progress.add_task("Listing tools...", start=False)
            progress.start_task(list_tools_task)

            tools = client.agents.tools.list(agent_id=agent_id)
        except Exception as e:
            error_console.print(f"Error listing tools: {e}", style="bold red", highlight=True)
            raise typer.Exit(1)

    if json_output:
        typer.echo(json.dumps(tools, indent=2))
        return

    tools_table = Table(
        title=Text("Available Tools:", style="bold underline magenta"),
        box=HEAVY_HEAD,  # border between cells
        show_lines=True,  # Adds lines between rows
        show_header=True,
        header_style="bold magenta",
        width=130,
    )

    tools_table.add_column("ID", style="green")
    tools_table.add_column("Name", style="cyan")
    tools_table.add_column("Type", style="yellow")
    tools_table.add_column("Description", style="yellow")

    for tool in tools:
        tools_table.add_row(tool.id, tool.name, tool.type, tool.description)

    console.print(tools_table, highlight=True)<|MERGE_RESOLUTION|>--- conflicted
+++ resolved
@@ -102,12 +102,8 @@
     with Progress(
         SpinnerColumn(),
         TextColumn("[progress.description]{task.description}"),
-<<<<<<< HEAD
-        console=console
-=======
         transient=True,
         console=console,
->>>>>>> f6df9103
     ) as progress:
         try:
             update_tool_task = progress.add_task("Updating tool...", start=False)
@@ -151,12 +147,8 @@
     with Progress(
         SpinnerColumn(),
         TextColumn("[progress.description]{task.description}"),
-<<<<<<< HEAD
-        console=console
-=======
         transient=True,
         console=console,
->>>>>>> f6df9103
     ) as progress:
         try:
             delete_tool_task = progress.add_task("Deleting tool...", start=False)
