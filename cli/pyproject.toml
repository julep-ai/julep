--- conflicted
+++ resolved
@@ -28,11 +28,8 @@
   "trogon[typer]>=0.6.0",
   "typer-config[yaml]>=1.4.2",
   "julep>=1.56.0",
-<<<<<<< HEAD
+  "questionary>=2.1.0",
   "db-sqlite3>=0.0.1",
-=======
-  "questionary>=2.1.0",
->>>>>>> f6df9103
 ]
 
 [project.scripts]
