--- conflicted
+++ resolved
@@ -1,8 +1,5 @@
-<<<<<<< HEAD
 import os
-=======
 from pathlib import Path
->>>>>>> a0f2d9ac
 from typing import Annotated
 
 import typer
