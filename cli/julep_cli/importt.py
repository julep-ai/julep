--- conflicted
+++ resolved
@@ -169,7 +169,6 @@
         agent_name = remote_agent.name.lower().replace(" ", "_")
 
         agent_yaml_path: Path = output / f"{agent_name}.yaml"
-<<<<<<< HEAD
         typer.echo(f"Adding agent '{remote_agent.name}' to '{agent_yaml_path}'...")
         update_yaml_for_existing_entity(agent_yaml_path, remote_agent.model_dump(exclude={"id", "created_at", "updated_at"}))
 
@@ -178,21 +177,6 @@
         add_agent_to_julep_yaml(source, {
             "definition": str(agent_yaml_path.relative_to(source)),
         })
-=======
-        typer.echo(f"Adding agent '{agent_data.name}' to '{agent_yaml_path}'...")
-        update_yaml_for_existing_entity(
-            agent_yaml_path, agent_data.model_dump(exclude={"id", "created_at", "updated_at"})
-        )
-
-        typer.echo(f"Agent '{id}' imported successfully to '{agent_yaml_path}'")
-
-        import_agent_to_julep_yaml(
-            source,
-            {
-                "definition": str(agent_yaml_path.relative_to(source)),
-            },
-        )
->>>>>>> 02fdcf67
 
         typer.echo(f"Adding agent '{id}' to lock file...")
         add_entity_to_lock_file(
