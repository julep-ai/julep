import json
from pathlib import Path

import typer
import yaml
from julep import Julep

from .models import (
    CreateAgentRequest,
    LockedEntity,
    LockFileContents,
    TaskAgentRelationship,
    ToolAgentRelationship,
)

CONFIG_DIR = Path.home() / ".config" / "julep"
CONFIG_FILE_NAME = "config.yml"


def get_config(config_dir: Path = CONFIG_DIR) -> dict:
    """Get configuration from config file"""
    if not (config_dir / CONFIG_FILE_NAME).exists():
        return {}

    with open(config_dir / CONFIG_FILE_NAME) as f:
        return yaml.safe_load(f) or {}


def get_julep_yaml(source: Path) -> dict:
    """Get the julep.yaml file from the source directory"""

    if not (source / "julep.yaml").exists():
        typer.echo("Error: julep.yaml not found in source directory", err=True)
        raise typer.Exit(1)

    with open(source / "julep.yaml") as f:
        return yaml.safe_load(f)


def write_julep_yaml(source: Path, julep_yaml_contents: dict):
    """Write the julep.yaml file"""

    with open(source / "julep.yaml", "w") as f:
        yaml.dump(julep_yaml_contents, f)


def save_config(config: dict, config_dir: Path = CONFIG_DIR):
    """Save configuration to config file"""
    config_dir.mkdir(parents=True, exist_ok=True)

    with open(config_dir / CONFIG_FILE_NAME, "w") as f:
        yaml.dump(config, f)


def get_julep_client() -> Julep:
    """Get a Julep client"""
    # Initialize the Julep client
    api_key = get_config().get("api_key")
    if not api_key:
        typer.echo("Error: JULEP_API_KEY not set in config.yml", err=True)
        raise typer.Exit(1)

    # Get environment from config.yml or default to production
    environment = get_config().get("environment")

    if not environment:
        typer.echo("ENVIRONMENT not set in config.yml, defaulting to production")
        environment = "production"

    return Julep(api_key=api_key, environment=environment, max_retries=0)


def create_lock_file(source: Path):
    lock_file = source / "julep-lock.json"
    if not lock_file.exists():
        lock_file.touch()

        return lock_file
    typer.echo("julep-lock.json already exists in source directory", err=True)
    raise typer.Exit(1)


def get_lock_file(project_dir: Path = Path.cwd()) -> LockFileContents:
    """
    Get the lock file from the project directory.
    If no project directory is provided, it will default to the current working directory.
    """

    lock_file = project_dir / "julep-lock.json"

    if not lock_file.exists():
        typer.echo("Error: julep-lock.json not found in source directory", err=True)
        raise typer.Exit(1)

    lock_file_contents = lock_file.read_text()

    return LockFileContents(**json.loads(lock_file_contents))


def fetch_all_remote_agents(client: Julep) -> list[CreateAgentRequest]:
    """Fetch all agents from the Julep platform"""
    i = 0
    agents: list[CreateAgentRequest] = []
    while True:
        new_agents = client.agents.list(limit=100, offset=i).items
        if len(new_agents) == 0:
            break

        agents.extend(
            CreateAgentRequest(**agent.model_dump(exclude_none=True, exclude_unset=True))
            for agent in new_agents
        )
        i += 100

    return agents


def fetch_all_local_agents(source: Path) -> list[tuple[CreateAgentRequest, Path]]:
    """Fetch all agents from the local source directory based on the julep.yaml file"""

    local_agents: list[tuple[CreateAgentRequest, Path]] = []

    julep_yaml_content = get_julep_yaml(source)
    agents = julep_yaml_content.get("agents", [])

    for agent in agents:
        agent_path = source / agent.pop("definition")
        local_agents.append((
            CreateAgentRequest(**yaml.safe_load(agent_path.read_text()), **agent),
            agent_path,
        ))

    return local_agents


def write_lock_file(project_dir: Path, content: LockFileContents):
    lock_file_path = project_dir / "julep-lock.json"
    lock_file_contents = content.model_dump_json(indent=2)
    lock_file_path.write_text(lock_file_contents)


def get_entity_from_lock_file(
    type: str, id: str, project_dir: Path = Path.cwd()
) -> LockedEntity:
    """
    Get the contents of lock file
    """

    lock_file = get_lock_file(project_dir)

    # Adding an s to match the plural form of the key in lock file (agent -> agents)
    entities: list[LockedEntity] = getattr(lock_file, type + "s", [])

    matched = [entity for entity in entities if entity.id == id]

    if len(matched) > 1:
        typer.echo(f"Error: Multiple {type}s with id '{id}' found in lock file", err=True)
        raise typer.Exit(1)

    if not matched:
        return None

    return matched[0]


<<<<<<< HEAD
def update_existing_entity_in_lock_file(type: str, new_entity: LockedEntity, project_dir: Path = Path.cwd()):
=======
def update_existing_entity_in_lock_file(
    type: str, new_entity: dict, project_dir: Path = Path.cwd()
):
>>>>>>> 02fdcf67
    found = False
    lock_file = get_lock_file(project_dir)
    entities: list[LockedEntity] = getattr(lock_file, type + "s", [])

    for i in range(len(entities)):
        if entities[i].id == new_entity.id:
            entities[i] = new_entity
            found = True
            break

    if not found:
        typer.echo(
            f"Error: Cannot update{type} with id '{new_entity.get('id')}' because it was not found in lock file",
            err=True,
        )
        raise typer.Exit(1)

    setattr(lock_file, type + "s", entities)

    write_lock_file(project_dir, lock_file)


def add_entity_to_lock_file(
    type: str, new_entity: LockedEntity, project_dir: Path = Path.cwd()
):
    """
    Add a new entity to the lock file
    """

    lock_file = get_lock_file(project_dir)
    entities: list[LockedEntity] = getattr(lock_file, type + "s", [])

    entities.append(new_entity)

    setattr(lock_file, type + "s", entities)

    write_lock_file(project_dir, lock_file)


def update_yaml_for_existing_entity(path: Path, data: dict):
    """Update the yaml file for an existing entity"""
    with open(path, "w") as f:
        yaml.dump(data, f)


def add_agent_to_julep_yaml(source: Path, agent_data: dict):
    """Add a new entity to the julep.yaml file"""

    julep_yaml_contents = get_julep_yaml(source)

    julep_yaml_contents["agents"].append(agent_data)

    write_julep_yaml(source, julep_yaml_contents)


def get_related_agent_id(
    id: str, relationships_list: list[TaskAgentRelationship] | list[ToolAgentRelationship]
):
    for relationship in relationships_list:
        if relationship.id == id:
            return relationship.agent_id

    return None<|MERGE_RESOLUTION|>--- conflicted
+++ resolved
@@ -163,13 +163,7 @@
     return matched[0]
 
 
-<<<<<<< HEAD
 def update_existing_entity_in_lock_file(type: str, new_entity: LockedEntity, project_dir: Path = Path.cwd()):
-=======
-def update_existing_entity_in_lock_file(
-    type: str, new_entity: dict, project_dir: Path = Path.cwd()
-):
->>>>>>> 02fdcf67
     found = False
     lock_file = get_lock_file(project_dir)
     entities: list[LockedEntity] = getattr(lock_file, type + "s", [])
