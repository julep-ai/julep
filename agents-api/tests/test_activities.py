from uuid import uuid4

from ward import test

from agents_api.activities.embed_docs import embed_docs
from agents_api.activities.types import EmbedDocsPayload
from agents_api.clients import temporal
from agents_api.env import temporal_task_queue
from agents_api.workflows.demo import DemoWorkflow
<<<<<<< HEAD
from agents_api.workflows.task_execution.helpers import DEFAULT_RETRY_POLICY

from .fixtures import (
    cozo_client,
    test_developer_id,
    test_doc,
)
from .utils import patch_testing_temporal
=======
from tests.fixtures import cozo_client, test_developer_id, test_doc
from tests.utils import patch_testing_temporal
>>>>>>> 8033549d


@test("activity: call direct embed_docs")
async def _(
    cozo_client=cozo_client,
    developer_id=test_developer_id,
    doc=test_doc,
):
    title = "title"
    content = ["content 1"]
    include_title = True

    await embed_docs(
        EmbedDocsPayload(
            developer_id=developer_id,
            doc_id=doc.id,
            title=title,
            content=content,
            include_title=include_title,
            embed_instruction=None,
        ),
        cozo_client,
    )


@test("activity: call demo workflow via temporal client")
async def _():
    async with patch_testing_temporal() as (_, mock_get_client):
        client = await temporal.get_client()

        result = await client.execute_workflow(
            DemoWorkflow.run,
            args=[1, 2],
            id=str(uuid4()),
            task_queue=temporal_task_queue,
            retry_policy=DEFAULT_RETRY_POLICY,
        )

        assert result == 3
        mock_get_client.assert_called_once()<|MERGE_RESOLUTION|>--- conflicted
+++ resolved
@@ -7,7 +7,7 @@
 from agents_api.clients import temporal
 from agents_api.env import temporal_task_queue
 from agents_api.workflows.demo import DemoWorkflow
-<<<<<<< HEAD
+
 from agents_api.workflows.task_execution.helpers import DEFAULT_RETRY_POLICY
 
 from .fixtures import (
@@ -16,10 +16,6 @@
     test_doc,
 )
 from .utils import patch_testing_temporal
-=======
-from tests.fixtures import cozo_client, test_developer_id, test_doc
-from tests.utils import patch_testing_temporal
->>>>>>> 8033549d
 
 
 @test("activity: call direct embed_docs")
