--- conflicted
+++ resolved
@@ -39,42 +39,6 @@
       items:
         type: string
 
-<<<<<<< HEAD
-main:
-- map:
-    prompt:
-    - role: system
-      content: |-
-        From the screenshot below, can you identify if the page has {{_}} for the user?
-        Write your answer in the following yaml format:
-
-        found: true|false
-        value: <value>|null
-
-        Just write your answer in the above format only.
-        Please do not include any other information or explanation in the response.
-
-    - role: user
-      content:
-      - type: image
-        image_url: 'inputs[0].screenshot_base64'
-
-  over: _.parameters
-  reduce: >-
-    results
-    + [
-      yaml.safe_load(_["choices"][0]["message"]["content"].trim())
-    ]
-
-- evaluate: >-
-    [
-      {"value": result["value"], "network_request": request}
-      for request in execution.input.network_requests
-      if result["value"] in nr.response.body
-      for result in _
-      if result["found"]
-    ]
-=======
   # Shortcut to require all props
   additionalProperties: false
   minProperties: 3
@@ -115,7 +79,6 @@
           for result in _
           if result["found"]
         ]
->>>>>>> 80dd3f17
 
   - if: len(_["result"]) > 0
     then:
