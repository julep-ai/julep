--- conflicted
+++ resolved
@@ -1,18 +1,12 @@
 from datetime import datetime
-<<<<<<< HEAD
-from typing import Literal, str
-=======
 import json
-from typing import Literal, Union
->>>>>>> 1d0f91cc
+from typing import Literal
 from uuid import UUID, uuid4
-
 from pydantic import BaseModel, Field, computed_field, validator
 from agents_api.autogen.openapi_model import Role
 
 EntrySource = Literal["api_request", "api_response", "internal", "summarizer"]
 Tokenizer = Literal["character_count"]
-Content = Union[str, dict]
 
 
 class Entry(BaseModel):
@@ -21,7 +15,7 @@
     source: EntrySource = Field(default="api_request")
     role: Role
     name: str | None = None
-    content: Content
+    content: str
     tokenizer: str = Field(default="character_count")
     created_at: float = Field(default_factory=lambda: datetime.utcnow().timestamp())
     timestamp: float = Field(default_factory=lambda: datetime.utcnow().timestamp())
