from typing import Literal

from pydantic import BaseModel


class AgentDefaultSettings(BaseModel):
    """Defines default settings for an agent. These settings control various aspects of the agent's behavior during operation."""

    """Temperature setting influencing the randomness of the agent's responses. Higher values lead to more random responses."""
    temperature: float = 0.0
    """Top-p sampling setting controlling the nucleus of the probability distribution to sample from."""
    top_p: float = 1.0
    """Penalty applied to discourage repetition in the agent's responses."""
    repetition_penalty: float = 1.0
    """Penalty for longer responses, encouraging more concise outputs."""
    length_penalty: float = 1.0
    """Penalty applied based on the presence of certain words, influencing content generation."""
    presence_penalty: float = 0.0
    """Penalty that decreases the likelihood of frequently used words in the agent's responses."""
    frequency_penalty: float = 0.0
<<<<<<< HEAD
    min_p: float = 0.01
=======
    """Minimum probability threshold for including a word in the agent's response."""
    min_p: float = 0.01


ModelType = Literal["julep-ai/samantha-1", "julep-ai/samantha-1-turbo"]
>>>>>>> a105561f
<|MERGE_RESOLUTION|>--- conflicted
+++ resolved
@@ -18,12 +18,5 @@
     presence_penalty: float = 0.0
     """Penalty that decreases the likelihood of frequently used words in the agent's responses."""
     frequency_penalty: float = 0.0
-<<<<<<< HEAD
-    min_p: float = 0.01
-=======
     """Minimum probability threshold for including a word in the agent's response."""
-    min_p: float = 0.01
-
-
-ModelType = Literal["julep-ai/samantha-1", "julep-ai/samantha-1-turbo"]
->>>>>>> a105561f
+    min_p: float = 0.01