from typing import Annotated, Any, Literal

from temporalio import workflow
from temporalio.exceptions import ApplicationError

from ..utils.workflows import get_workflow_name

with workflow.unsafe.imports_passed_through():
    from pydantic import BaseModel, Field, computed_field
    from pydantic_partial import create_partial_model

    from ...autogen.openapi_model import (
        CreateToolRequest,
        CreateTransitionRequest,
        ExecutionStatus,
        Tool,
        ToolRef,
        TransitionTarget,
        TransitionType,
        Workflow,
        WorkflowStep,
    )
    from ...worker.codec import RemoteObject

from ...common.utils.workflows import get_workflow_name
from ...queries.executions import list_execution_transitions
from ...queries.utils import serialize_model_data
from .models import ExecutionInput

# TODO: Maybe we should use a library for this

# State Machine
#
# init -> wait | error | step | cancelled | init_branch | finish
# init_branch -> wait | error | step | cancelled | finish_branch
# wait -> resume | error | cancelled
# resume -> wait | error | cancelled | step | finish | finish_branch | init_branch
# step -> wait | error | cancelled | step | finish | finish_branch | init_branch
# finish_branch -> wait | error | cancelled | step | finish | init_branch
# error ->

# Mermaid Diagram
# ```mermaid
# ---
# title: Execution state machine
# ---
# stateDiagram-v2
#     [*] --> queued
#     queued --> starting
#     queued --> cancelled
#     starting --> cancelled
#     starting --> failed
#     starting --> running
#     running --> running
#     running --> awaiting_input
#     running --> cancelled
#     running --> failed
#     running --> succeeded
#     awaiting_input --> running
#     awaiting_input --> cancelled
#     cancelled --> [*]
#     succeeded --> [*]
#     failed --> [*]

# ```
# TODO: figure out how to type this
valid_transitions: dict[TransitionType, list[TransitionType]] = {
    # Start state
    "init": ["wait", "error", "step", "cancelled", "init_branch", "finish"],
    "init_branch": [
        "wait",
        "error",
        "step",
        "cancelled",
        "init_branch",
        "finish_branch",
        "finish",
    ],
    # End states
    "finish": [],
    "error": [],
    "cancelled": [],
    # Intermediate states
    "wait": ["resume", "step", "cancelled", "finish", "finish_branch"],
    "resume": [
        "wait",
        "error",
        "cancelled",
        "step",
        "finish",
        "finish_branch",
        "init_branch",
    ],
    "step": [
        "wait",
        "error",
        "cancelled",
        "step",
        "finish",
        "finish_branch",
        "init_branch",
    ],
    "finish_branch": [
        "wait",
        "error",
        "cancelled",
        "step",
        "finish",
        "init_branch",
        "finish_branch",
    ],
}  # type: ignore

valid_previous_statuses: dict[ExecutionStatus, list[ExecutionStatus]] = {
    "running": ["starting", "awaiting_input", "running"],
    "starting": ["queued"],
    "queued": [],
    "awaiting_input": ["starting", "running"],
    "cancelled": ["queued", "starting", "awaiting_input", "running"],
    "succeeded": ["starting", "awaiting_input", "running"],
    "failed": ["starting", "running"],
}  # type: ignore

transition_to_execution_status: dict[TransitionType | None, ExecutionStatus] = {
    None: "queued",
    "init": "starting",
    "init_branch": "running",
    "wait": "awaiting_input",
    "resume": "running",
    "step": "running",
    "finish": "succeeded",
    "finish_branch": "running",
    "error": "failed",
    "cancelled": "cancelled",
}  # type: ignore


class PartialTransition(create_partial_model(CreateTransitionRequest)):
    user_state: dict[str, Any] = Field(default_factory=dict)


class StepContext(BaseModel):
    loaded: bool = False
    execution_input: ExecutionInput
    cursor: TransitionTarget
    current_input: Any | RemoteObject

    def load_inputs(self) -> None:
        self.execution_input.load_arguments()

        if isinstance(self.current_input, RemoteObject):
            self.current_input = self.current_input.load()

        self.loaded = True

    @computed_field
    @property
    def tools(self) -> list[Tool | CreateToolRequest]:
        execution_input = self.execution_input
        task = execution_input.task
        agent_tools = execution_input.agent_tools

        step_tools: Literal["all"] | list[ToolRef | CreateToolRequest] = getattr(
            self.current_step, "tools", "all"
        )

        if step_tools != "all":
            if not all(tool and isinstance(tool, CreateToolRequest) for tool in step_tools):
                msg = "Invalid tools for step (ToolRef not supported yet)"
                raise ApplicationError(msg)

            return step_tools

        # Need to convert task.tools (list[TaskToolDef]) to list[Tool]
        task_tools = []
        for tool in task.tools:
            tool_def = tool.model_dump()
            task_tools.append(
                CreateToolRequest(**{tool_def["type"]: tool_def.pop("spec"), **tool_def})
            )

        if not task.inherit_tools:
            return task_tools

        # Remove duplicates from agent_tools
        filtered_tools = [t for t in agent_tools if t.name not in (x.name for x in task.tools)]

        return filtered_tools + task_tools

    @computed_field
    @property
    def current_workflow(self) -> Annotated[Workflow, Field(exclude=True)]:
        workflows: list[Workflow] = self.execution_input.task.workflows
        return next(wf for wf in workflows if wf.name == self.cursor.workflow)

    @computed_field
    @property
    def current_step(self) -> Annotated[WorkflowStep, Field(exclude=True)]:
        return self.current_workflow.steps[self.cursor.step]

    @computed_field
    @property
    def is_last_step(self) -> Annotated[bool, Field(exclude=True)]:
        return (self.cursor.step + 1) == len(self.current_workflow.steps)

    @computed_field
    @property
    def is_first_step(self) -> Annotated[bool, Field(exclude=True)]:
        return self.cursor.step == 0

    @computed_field
    @property
    def is_main(self) -> Annotated[bool, Field(exclude=True)]:
        return self.cursor.workflow == "main"

    def model_dump(self, *args, **kwargs) -> dict[str, Any]:
        dump = super().model_dump(*args, **kwargs)
        execution_input: dict = dump.pop("execution_input")

        return dump | execution_input

    async def get_inputs(self) -> tuple[list[Any], list[str | None]]:
        if self.execution_input.execution is None:
            return [], []

        transitions = await list_execution_transitions(
            execution_id=self.execution_input.execution.id,
            limit=1000,
            direction="asc",
<<<<<<< HEAD
        )  # type: ignore[not-callable]
        assert len(transitions) > 0, "No transitions found"
        inputs = []
        labels = []
=======
        )
        assert len(transitions) > 0, "No transitions found"
        inputs = []
>>>>>>> bc800336
        workflow = get_workflow_name(transitions[-1])
        transitions = [t for t in transitions if get_workflow_name(t) == workflow]
        for transition in transitions:
            # NOTE: The length hack should be refactored in case we want to implement multi-step control steps
            if transition.next and transition.next.step >= len(inputs):
                inputs.append(transition.output)
                labels.append(transition.step_label)
        return inputs, labels

    async def prepare_for_step(self, *args, **kwargs) -> dict[str, Any]:
        current_input = self.current_input

        if isinstance(current_input, RemoteObject):
            current_input = current_input.load()

        current_input = serialize_model_data(current_input)

        inputs, labels = await self.get_inputs()
        labels = labels[1:]
        # Merge execution inputs into the dump dict
        dump = self.model_dump(*args, **kwargs)

        steps = {}
        for i, input in enumerate(inputs):
            step = {}
            step["input"] = input
            if i + 1 < len(inputs):
                step["output"] = inputs[i + 1]
                if labels[i]:
                    steps[labels[i]] = step

            steps[i] = step

        dump["steps"] = steps
        dump["inputs"] = {i: step["input"] for i, step in steps.items()}
        dump["outputs"] = {i: step["output"] for i, step in steps.items() if "output" in step}
        return dump | {"_": current_input}


class StepOutcome(BaseModel):
    error: str | None = None
    output: Any
    transition_to: tuple[TransitionType, TransitionTarget | RemoteObject] | None = None

    def load_remote(self) -> None:
        if isinstance(self.transition_to[1], RemoteObject):
            self.transition_to = (self.transition_to[0], self.transition_to[1].load())

        if isinstance(self.output, RemoteObject):
            self.output = self.output.load()

        if isinstance(self.error, RemoteObject):
            self.error = self.error.load()<|MERGE_RESOLUTION|>--- conflicted
+++ resolved
@@ -227,16 +227,10 @@
             execution_id=self.execution_input.execution.id,
             limit=1000,
             direction="asc",
-<<<<<<< HEAD
         )  # type: ignore[not-callable]
         assert len(transitions) > 0, "No transitions found"
         inputs = []
         labels = []
-=======
-        )
-        assert len(transitions) > 0, "No transitions found"
-        inputs = []
->>>>>>> bc800336
         workflow = get_workflow_name(transitions[-1])
         transitions = [t for t in transitions if get_workflow_name(t) == workflow]
         for transition in transitions:
