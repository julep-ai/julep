--- conflicted
+++ resolved
@@ -82,10 +82,7 @@
         "cancelled",
         "init_branch",
         "finish_branch",
-<<<<<<< HEAD
         "finish",
-=======
->>>>>>> 21cc7c9d
     ],
     # End states
     "finish": [],
