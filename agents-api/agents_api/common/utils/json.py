"""This module provides JSON utilities, including a custom JSON encoder for handling specific object types and a utility function for JSON serialization."""

import json
from typing import Any
<<<<<<< HEAD
from uuid import UUID
=======
from pydantic import BaseModel
>>>>>>> 787ba7bf


class CustomJSONEncoder(json.JSONEncoder):
    """A custom JSON encoder subclass that handles None values and UUIDs for JSON serialization. It allows specifying a default value for None objects during initialization."""

    def __init__(self, *args, **kwargs):
        """Initializes the custom JSON encoder.
        Parameters:
        *args: Variable length argument list.
        **kwargs: Arbitrary keyword arguments. The 'default_empty_value' keyword argument specifies the default value to use for None objects during serialization.
        """
        self._default_empty_value = kwargs.pop("default_empty_value")
        super().__init__(*args, **kwargs)

    def encode(self, o):
        """Encodes the given object into a JSON formatted string.
        Parameters:
        o: The object to encode.
        Returns: A JSON formatted string representing 'o'."""
        # Use the overridden default method for serialization before encoding
        return super().encode(self.default(o))

    def default(self, obj):
        """Provides a default serialization for objects that the standard JSON encoder cannot serialize.
        Parameters:
        obj: The object to serialize.
        Returns: A serializable object or raises a TypeError if the object is not serializable.
        """
        if obj is None:
            return self._default_empty_value

        if isinstance(obj, UUID):
            return str(obj)

        if isinstance(obj, BaseModel):
            return obj.model_dump()

        return obj


def dumps(obj: Any, default_empty_value="", cls=None) -> str:
    """Serializes an object to a JSON formatted string using the custom JSON encoder.
    Parameters:
    obj: The object to serialize.
    default_empty_value: The default value to use for None objects.
    cls: The custom encoder class to use, defaults to CustomJSONEncoder.
    Returns: A JSON formatted string."""
    return json.dumps(
        obj, cls=cls or CustomJSONEncoder, default_empty_value=default_empty_value
    )<|MERGE_RESOLUTION|>--- conflicted
+++ resolved
@@ -2,11 +2,9 @@
 
 import json
 from typing import Any
-<<<<<<< HEAD
 from uuid import UUID
-=======
+
 from pydantic import BaseModel
->>>>>>> 787ba7bf
 
 
 class CustomJSONEncoder(json.JSONEncoder):
