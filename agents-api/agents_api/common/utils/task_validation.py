--- conflicted
+++ resolved
@@ -501,10 +501,6 @@
         TaskValidationResult with validation issues
     """
     validation_result = TaskValidationResult(is_valid=True)
-<<<<<<< HEAD
-    # return validation_result
-=======
->>>>>>> 0385c38a
 
     # Convert to task spec (this will exclude version, developer_id etc.)
     try:
