"""
This module is responsible for loading and providing access to environment variables used throughout the agents-api application.
It utilizes the environs library for environment variable parsing.
"""

import multiprocessing
import random
from pprint import pprint
from typing import Any

from environs import Env

# Initialize the Env object for environment variable parsing.
env: Any = Env()

# Debug
# -----
debug: bool = env.bool("AGENTS_API_DEBUG", default=False)
testing: bool = env.bool("AGENTS_API_TESTING", default=False)
sentry_dsn: str = env.str("SENTRY_DSN", default=None)

# App
# ---
multi_tenant_mode: bool = env.bool("AGENTS_API_MULTI_TENANT_MODE", default=False)
protocol: str = env.str("AGENTS_API_PROTOCOL", default="http")
hostname: str = env.str("AGENTS_API_HOSTNAME", default="localhost")
public_port: int = env.int("AGENTS_API_PUBLIC_PORT", default=80)
api_prefix: str = env.str("AGENTS_API_PREFIX", default="")
max_payload_size: int = env.int(
    "AGENTS_API_MAX_PAYLOAD_SIZE",
    default=50 * 1024 * 1024,  # 50MB
)
enable_backwards_compatibility_for_syntax: bool = env.bool(
    "ENABLE_BACKWARDS_COMPATIBILITY_FOR_SYNTAX", default=True
)
max_steps_accessible_in_tasks: int = env.int("MAX_STEPS_ACCESSIBLE_IN_TASKS", default=250)
gunicorn_cpu_divisor: int = env.int("GUNICORN_CPU_DIVISOR", default=4)

raw_workers: str | None = env.str("GUNICORN_WORKERS", default=None)
if raw_workers and raw_workers.strip():
    gunicorn_workers: int = int(raw_workers)
else:
    gunicorn_workers: int = max(multiprocessing.cpu_count() // gunicorn_cpu_divisor, 1)


# Tasks
# -----
task_max_parallelism: int = env.int("AGENTS_API_TASK_MAX_PARALLELISM", default=100)
transition_requests_per_minute: int = env.int(
    "AGENTS_API_TRANSITION_REQUESTS_PER_MINUTE",
    default=500,
)


# Blob Store
# ----------
use_blob_store_for_temporal: bool = testing or env.bool(
    "USE_BLOB_STORE_FOR_TEMPORAL",
    default=False,
)

blob_store_bucket: str = env.str("BLOB_STORE_BUCKET", default="agents-api")
blob_store_cutoff_kb: int = env.int("BLOB_STORE_CUTOFF_KB", default=64)
s3_endpoint: str = env.str("S3_ENDPOINT", default="http://seaweedfs:8333")
s3_access_key: str | None = env.str("S3_ACCESS_KEY", default=None)
s3_secret_key: str | None = env.str("S3_SECRET_KEY", default=None)


# PostgreSQL
# ----
pg_dsn: str = env.str(
    "PG_DSN",
    default="postgres://postgres:postgres@0.0.0.0:5432/postgres?sslmode=disable",
)
summarization_model_name: str = env.str("SUMMARIZATION_MODEL_NAME", default="gpt-4-turbo")

query_timeout: float = env.float("QUERY_TIMEOUT", default=90.0)
pool_max_size: int = min(env.int("POOL_MAX_SIZE", default=multiprocessing.cpu_count()), 10)


# Auth
# ----
_random_generated_key: str = "".join(str(random.randint(0, 9)) for _ in range(32))
api_key: str = env.str("AGENTS_API_KEY", _random_generated_key)

if api_key == _random_generated_key:
    print(f"Generated API key since not set in the environment: {api_key}")

api_key_header_name: str = env.str("AGENTS_API_KEY_HEADER_NAME", default="X-Auth-Key")

max_free_sessions: int = env.int("MAX_FREE_SESSIONS", default=50)
max_free_executions: int = env.int("MAX_FREE_EXECUTIONS", default=50)

# Usage limits
# -----------
free_tier_cost_limit: float = env.float("FREE_TIER_COST_LIMIT", default=2.0)

# Litellm API
# -----------
litellm_url: str | None = env.str("LITELLM_URL", default=None)
litellm_master_key: str = env.str("LITELLM_MASTER_KEY", default="")


# Embedding service
# -----------------
embedding_model_id: str = env.str("EMBEDDING_MODEL_ID", default="openai/text-embedding-3-large")

embedding_dimensions: int = env.int("EMBEDDING_DIMENSIONS", default=1024)


# Integration service
# -------------------
integration_service_url: str = env.str("INTEGRATION_SERVICE_URL", default="http://0.0.0.0:8000")


# Temporal
# --------
temporal_worker_url: str = env.str("TEMPORAL_WORKER_URL", default="localhost:7233")
temporal_namespace: str = env.str("TEMPORAL_NAMESPACE", default="default")
temporal_client_cert: str = env.str("TEMPORAL_CLIENT_CERT", default=None)
temporal_private_key: str = env.str("TEMPORAL_PRIVATE_KEY", default=None)
temporal_api_key: str = env.str("TEMPORAL_API_KEY", default=None)
temporal_endpoint: Any = env.str("TEMPORAL_ENDPOINT", default="localhost:7233")
temporal_task_queue: Any = env.str("TEMPORAL_TASK_QUEUE", default="julep-task-queue")
temporal_schedule_to_close_timeout: int = env.int(
    "TEMPORAL_SCHEDULE_TO_CLOSE_TIMEOUT",
    default=3600,
)
temporal_heartbeat_timeout: int = env.int("TEMPORAL_HEARTBEAT_TIMEOUT", default=900)
temporal_metrics_bind_host: str = env.str("TEMPORAL_METRICS_BIND_HOST", default="0.0.0.0")
temporal_metrics_bind_port: int = env.int("TEMPORAL_METRICS_BIND_PORT", default=14000)
temporal_activity_after_retry_timeout: int = env.int(
    "TEMPORAL_ACTIVITY_AFTER_RETRY_TIMEOUT",
    default=30,
)
temporal_search_attribute_key: str = env.str(
    "TEMPORAL_SEARCH_ATTRIBUTE_KEY",
    default="CustomStringField",
)


def _parse_optional_int(val: str | None) -> int | None:
    if not val or val.lower() == "none":
        return None
    return int(val)


# Temporal worker configuration
temporal_max_concurrent_workflow_tasks: int | None = _parse_optional_int(
    env.str("TEMPORAL_MAX_CONCURRENT_WORKFLOW_TASKS", default=None),
)

temporal_max_concurrent_activities: int | None = _parse_optional_int(
    env.str("TEMPORAL_MAX_CONCURRENT_ACTIVITIES", default=None),
)

temporal_max_activities_per_second: int | None = _parse_optional_int(
    env.str("TEMPORAL_MAX_ACTIVITIES_PER_SECOND", default=None),
)

temporal_max_task_queue_activities_per_second: int | None = _parse_optional_int(
    env.str("TEMPORAL_MAX_TASK_QUEUE_ACTIVITIES_PER_SECOND", default=None),
)

# API Keys needed for the `humanize_text` method in `evaluate` step
# ------------
sapling_api_key: str = env.str("SAPLING_API_KEY", default=None)
zerogpt_api_key: str = env.str("ZEROGPT_API_KEY", default=None)
zerogpt_url: str = env.str(
    "ZEROGPT_URL", default="https://api.zerogpt.com/api/detect/detectText"
)
desklib_url: str = env.str("DESKLIB_URL", default="http://35.243.190.233/detect")
sapling_url: str = env.str("SAPLING_URL", default="https://api.sapling.ai/api/v1/aidetect")
brave_api_key: str = env.str("BRAVE_API_KEY", default=None)
# Responses Flag
# ---------------
enable_responses: bool = env.bool("ENABLE_RESPONSES", default=False)


# Secrets
# -------
def _validate_master_key(key: str | None) -> str:
    """Validate that the master key is the correct length for encryption."""
    if key is None:
        print("WARNING!!! SECRETS_MASTER_KEY is not set, secrets may not work correctly")
        return ""

    if len(key) != 32:
        msg = "SECRETS_MASTER_KEY must be exactly 32 characters long"
        raise ValueError(msg)
    return key


secrets_master_key: str = _validate_master_key(env.str("SECRETS_MASTER_KEY", default="s" * 32))

# Consolidate environment variables
environment: dict[str, Any] = {
    "debug": debug,
    "multi_tenant_mode": multi_tenant_mode,
    "sentry_dsn": sentry_dsn,
    "temporal_endpoint": temporal_endpoint,
    "temporal_task_queue": temporal_task_queue,
    "api_key": api_key,
    "api_key_header_name": api_key_header_name,
    "hostname": hostname,
    "api_prefix": api_prefix,
    "temporal_worker_url": temporal_worker_url,
    "temporal_namespace": temporal_namespace,
    "embedding_model_id": embedding_model_id,
    "use_blob_store_for_temporal": use_blob_store_for_temporal,
    "blob_store_bucket": blob_store_bucket,
    "blob_store_cutoff_kb": blob_store_cutoff_kb,
    "s3_endpoint": s3_endpoint,
    "s3_access_key": s3_access_key,
    "s3_secret_key": s3_secret_key,
    "testing": testing,
    "enable_responses": enable_responses,
<<<<<<< HEAD
    "secrets_master_key": secrets_master_key,
=======
    "free_tier_cost_limit": free_tier_cost_limit,
>>>>>>> c7ec69c7
}

if debug or testing:
    # Print the loaded environment variables for debugging purposes.
    print("Environment variables:")
    pprint(environment)
    print()

    # Yell if testing is enabled
    print("@" * 80)
    print(
        f"@@@ Running in {'testing' if testing else 'debug'} mode. This should not be enabled in production. @@@",
    )
    print("@" * 80)<|MERGE_RESOLUTION|>--- conflicted
+++ resolved
@@ -215,11 +215,8 @@
     "s3_secret_key": s3_secret_key,
     "testing": testing,
     "enable_responses": enable_responses,
-<<<<<<< HEAD
+    "free_tier_cost_limit": free_tier_cost_limit,
     "secrets_master_key": secrets_master_key,
-=======
-    "free_tier_cost_limit": free_tier_cost_limit,
->>>>>>> c7ec69c7
 }
 
 if debug or testing:
