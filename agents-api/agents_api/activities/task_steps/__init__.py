--- conflicted
+++ resolved
@@ -9,13 +9,8 @@
 from ...autogen.openapi_model import (
     PromptWorkflowStep,
     # EvaluateWorkflowStep,
-<<<<<<< HEAD
     YieldWorkflowStep,
     # ToolCallWorkflowStep,
-=======
-    # YieldWorkflowStep,
-    ToolCallWorkflowStep,
->>>>>>> c17617f8
     # ErrorWorkflowStep,
     IfElseWorkflowStep,
     InputChatMLMessage,
@@ -95,7 +90,6 @@
     return {"test": "result"}
 
 
-<<<<<<< HEAD
 # @activity.defn
 # async def tool_call_step(context: StepContext) -> dict:
 #     assert isinstance(context.definition, ToolCallWorkflowStep)
@@ -104,16 +98,6 @@
 #     context.definition.arguments
 #     # get tool by id
 #     # call tool
-=======
-@activity.defn
-async def tool_call_step(context: StepContext) -> dict:
-    if not isinstance(context.definition, ToolCallWorkflowStep):
-        return {}
->>>>>>> c17617f8
-
-    # TODO: implement
-
-    return {"test": "result"}
 
 
 # @activity.defn
@@ -126,7 +110,6 @@
 
 @activity.defn
 async def if_else_step(context: StepContext) -> dict:
-<<<<<<< HEAD
     assert isinstance(context.definition, IfElseWorkflowStep)
 
     context_data: dict = context.model_dump()
@@ -137,12 +120,6 @@
     )
 
     return {"workflow": next_workflow}
-=======
-    if not isinstance(context.definition, IfElseWorkflowStep):
-        return {}
-
-    return {"test": "result"}
->>>>>>> c17617f8
 
 
 @activity.defn
