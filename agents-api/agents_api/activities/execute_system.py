import asyncio
from typing import Any
from uuid import UUID

from beartype import beartype
from box import Box, BoxList
from fastapi.background import BackgroundTasks
from temporalio import activity

from ..autogen.openapi_model import (
    ChatInput,
    CreateDocRequest,
    CreateSessionRequest,
    HybridDocSearchRequest,
    SystemDef,
    TextOnlyDocSearchRequest,
    VectorDocSearchRequest,
)
<<<<<<< HEAD
=======
from ..autogen.Sessions import CreateSessionRequest
from ..autogen.Tools import SystemDef
>>>>>>> 21cc7c9d
from ..common.protocol.tasks import StepContext
from ..common.storage_handler import auto_blob_store
from ..env import testing
from ..models.developer import get_developer
from .utils import get_handler


@auto_blob_store(deep=True)
@beartype
async def execute_system(
    context: StepContext,
    system: SystemDef,
) -> Any:
    """Execute a system call with the appropriate handler and transformed arguments."""
    arguments: dict[str, Any] = system.arguments or {}
    arguments["developer_id"] = context.execution_input.developer_id

    # Unbox all the arguments
    for key, value in arguments.items():
        if isinstance(value, Box):
            arguments[key] = value.to_dict()
        elif isinstance(value, BoxList):
            arguments[key] = value.to_list()

    # Convert all UUIDs to UUID objects
    uuid_fields = ["agent_id", "user_id", "task_id", "session_id", "doc_id"]
    for field in uuid_fields:
        if field in arguments:
            arguments[field] = UUID(arguments[field])

    try:
        handler = get_handler(system)

        # Transform arguments for doc-related operations (except create and search
        # as we're calling the endpoint function rather than the model method)
        if system.subresource == "doc" and system.operation not in ["create", "search"]:
            owner_id_field = f"{system.resource}_id"
            if owner_id_field in arguments:
                doc_args = {
                    "owner_type": system.resource,
                    "owner_id": arguments[owner_id_field],
                    **arguments,
                }
                doc_args.pop(owner_id_field)
                arguments = doc_args

        # Handle special cases for doc operations
        if system.operation == "create" and system.subresource == "doc":
            arguments["x_developer_id"] = arguments.pop("developer_id")
            bg_runner = BackgroundTasks()
            res = await handler(
                data=CreateDocRequest(**arguments.pop("data")),
                background_tasks=bg_runner,
                **arguments,
            )
            await bg_runner()
            return res

            await bg_runner()
            return res

        # Handle search operations
        if system.operation == "search" and system.subresource == "doc":
            arguments["x_developer_id"] = arguments.pop("developer_id")
            search_params = _create_search_request(arguments)
            return await handler(search_params=search_params, **arguments)

        # Handle chat operations
        if system.operation == "chat" and system.resource == "session":
            developer = get_developer(developer_id=arguments.get("developer_id"))
            session_id = arguments.get("session_id")
            x_custom_api_key = arguments.get("x_custom_api_key", None)
            chat_input = ChatInput(**arguments)
            bg_runner = BackgroundTasks()
            res = await handler(
                developer=developer,
                session_id=session_id,
                background_tasks=bg_runner,
                x_custom_api_key=x_custom_api_key,
                chat_input=chat_input,
            )
            await bg_runner()
            return res

        if system.operation == "create" and system.resource == "session":
            developer_id = arguments.pop("developer_id")
            session_id = arguments.pop("session_id", None)
            data = CreateSessionRequest(**arguments)
            return handler(developer_id=developer_id, session_id=session_id, data=data)

            await bg_runner()
            return res

        if system.operation == "create" and system.resource == "session":
            developer_id = arguments.pop("developer_id")
            session_id = arguments.pop("session_id", None)
            data = CreateSessionRequest(**arguments)
            return handler(developer_id=developer_id, session_id=session_id, data=data)

        # Handle regular operations
        if asyncio.iscoroutinefunction(handler):
            return await handler(**arguments)
        return handler(**arguments)

    except BaseException as e:
        if activity.in_activity():
            activity.logger.error(f"Error in execute_system_call: {e}")
        raise


def _create_search_request(arguments: dict) -> Any:
    """Create appropriate search request based on available parameters."""
    if "text" in arguments and "vector" in arguments:
        return HybridDocSearchRequest(
            text=arguments.pop("text"),
            mmr_strength=arguments.pop("mmr_strength", 0),
            vector=arguments.pop("vector"),
            alpha=arguments.pop("alpha", 0.75),
            confidence=arguments.pop("confidence", 0.5),
            limit=arguments.get("limit", 10),
        )
    elif "text" in arguments:
        return TextOnlyDocSearchRequest(
            text=arguments.pop("text"),
            mmr_strength=arguments.pop("mmr_strength", 0),
            limit=arguments.get("limit", 10),
        )
    elif "vector" in arguments:
        return VectorDocSearchRequest(
            vector=arguments.pop("vector"),
            mmr_strength=arguments.pop("mmr_strength", 0),
            confidence=arguments.pop("confidence", 0.7),
            limit=arguments.get("limit", 10),
        )


# Keep the existing mock and activity definition
mock_execute_system = execute_system

execute_system = activity.defn(name="execute_system")(
    execute_system if not testing else mock_execute_system
)<|MERGE_RESOLUTION|>--- conflicted
+++ resolved
@@ -16,11 +16,8 @@
     TextOnlyDocSearchRequest,
     VectorDocSearchRequest,
 )
-<<<<<<< HEAD
-=======
 from ..autogen.Sessions import CreateSessionRequest
 from ..autogen.Tools import SystemDef
->>>>>>> 21cc7c9d
 from ..common.protocol.tasks import StepContext
 from ..common.storage_handler import auto_blob_store
 from ..env import testing
@@ -72,13 +69,13 @@
             arguments["x_developer_id"] = arguments.pop("developer_id")
             bg_runner = BackgroundTasks()
             res = await handler(
+            bg_runner = BackgroundTasks()
+            res = await handler(
                 data=CreateDocRequest(**arguments.pop("data")),
+                background_tasks=bg_runner,
                 background_tasks=bg_runner,
                 **arguments,
             )
-            await bg_runner()
-            return res
-
             await bg_runner()
             return res
 
@@ -102,15 +99,6 @@
                 x_custom_api_key=x_custom_api_key,
                 chat_input=chat_input,
             )
-            await bg_runner()
-            return res
-
-        if system.operation == "create" and system.resource == "session":
-            developer_id = arguments.pop("developer_id")
-            session_id = arguments.pop("session_id", None)
-            data = CreateSessionRequest(**arguments)
-            return handler(developer_id=developer_id, session_id=session_id, data=data)
-
             await bg_runner()
             return res
 
