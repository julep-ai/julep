###
### NOTE: Working with temporal's codec is really really weird
###       This is a workaround to use pydantic models with temporal
###       The codec is used to serialize/deserialize the data
###       But this code is quite brittle. Be careful when changing it

import dataclasses
import logging
import sys
import time
from typing import Any, Optional, Type

import larch.pickle as pickle
import temporalio.converter

# from beartype import BeartypeConf
# from beartype.door import is_bearable, is_subhint
from lz4.frame import compress, decompress
from temporalio import workflow
from temporalio.api.common.v1 import Payload
from temporalio.converter import (
    CompositePayloadConverter,
    DefaultPayloadConverter,
    EncodingPayloadConverter,
)

with workflow.unsafe.imports_passed_through():
    from ..env import debug, testing
    from ..exceptions import FailedDecodingSentinel, FailedEncodingSentinel


def serialize(x: Any) -> bytes:
    start_time = time.time()
    pickled = pickle.dumps(x, protocol=-1)
    compressed = compress(pickled)

    duration = time.time() - start_time
    if duration > 1:
        print(
            f"||| [SERIALIZE] Time taken: {duration}s // Object size: {sys.getsizeof(x) / 1000}kb"
        )

    return compressed


def deserialize(b: bytes) -> Any:
    start_time = time.time()
    decompressed = decompress(b)
    object = pickle.loads(decompressed)

    duration = time.time() - start_time
    if duration > 1:
        print(
            f"||| [DESERIALIZE] Time taken: {duration}s // Object size: {sys.getsizeof(b) / 1000}kb"
        )

    return object


def from_payload_data(data: bytes, type_hint: Optional[Type] = None) -> Any:
    decoded = deserialize(data)

    if type_hint is None:
        return decoded

    decoded_type = type(decoded)

    # TODO: Enable this check when temporal's codec stuff is fixed
    #
    # # Otherwise, check if the decoded value is bearable to the type hint
    # if not is_bearable(
    #     decoded,
    #     type_hint,
    #     conf=BeartypeConf(
    #         is_pep484_tower=True
    #     ),  # Check PEP 484 type hints. (be more lax on numeric types)
    # ):
    #     logging.warning(
    #         f"WARNING: Decoded value {decoded_type} is not bearable to {type_hint}"
    #     )

    # TODO: Enable this check when temporal's codec stuff is fixed
    #
    # If the decoded value is a BaseModel and the type hint is a subclass of BaseModel
    # and the decoded value's class is a subclass of the type hint, then promote the decoded value
    # to the type hint.
    if (
        type_hint != decoded_type
        and hasattr(type_hint, "model_construct")
        and hasattr(decoded, "model_dump")
        #
        # TODO: Enable this check when temporal's codec stuff is fixed
        #
        # and is_subhint(type_hint, decoded_type)
    ):
        try:
            decoded = type_hint(**decoded.model_dump())
        except Exception as e:
            logging.warning(
                f"WARNING: Could not promote {decoded_type} to {type_hint}: {e}"
            )

    return decoded


# TODO: Create a codec server for temporal to use for debugging
# SCRUM-12
#       This will allow us to see the data in the workflow history
#       See: https://github.com/temporalio/samples-python/blob/main/encryption/codec_server.py
#            https://docs.temporal.io/production-deployment/data-encryption#web-ui
class PydanticEncodingPayloadConverter(EncodingPayloadConverter):
    encoding = "text/pickle+lz4"
    b_encoding = encoding.encode()

    def to_payload(self, value: Any) -> Optional[Payload]:
        python_version = f"{sys.version_info.major}.{sys.version_info.minor}".encode()

        try:
            data = serialize(value)

            return Payload(
                metadata={
                    "encoding": self.b_encoding,
                    "python_version": python_version,
                },
                data=data,
            )

        except Exception as e:
            if debug or testing:
                raise e

            # TODO: In production, we don't want to crash the workflow
            #       But the sentinel object must be handled by the caller
            logging.warning(f"WARNING: Could not encode {value}: {e}")
<<<<<<< HEAD
            return FailedEncodingSentinel(payload_data=value)
=======
            # Convert the value to bytes using str() representation if needed
            error_bytes = str(value).encode("utf-8")
            return FailedEncodingSentinel(payload_data=error_bytes)
>>>>>>> fcc02f1c

    def from_payload(self, payload: Payload, type_hint: Optional[Type] = None) -> Any:
        current_python_version = (
            f"{sys.version_info.major}.{sys.version_info.minor}".encode()
        )

        # Check if this is a payload we can handle
        if (
            "encoding" not in payload.metadata
            or payload.metadata["encoding"] != self.b_encoding
            or "python_version" not in payload.metadata
            or payload.metadata["python_version"] != current_python_version
        ):
            # Return the payload data as-is if we can't handle it
            return payload.data

        try:
            return from_payload_data(payload.data, type_hint)
        except Exception as e:
            if debug or testing:
                raise e

            # TODO: In production, we don't want to crash the workflow
            #       But the sentinel object must be handled by the caller
            logging.warning(f"Failed to decode payload with our encoder: {e}")
            return FailedDecodingSentinel(payload_data=payload.data)


class PydanticPayloadConverter(CompositePayloadConverter):
    def __init__(self) -> None:
        # Just add ours as first before the defaults
        super().__init__(
            PydanticEncodingPayloadConverter(),
            *DefaultPayloadConverter.default_encoding_payload_converters,
        )


# Use the default data converter, but change the payload converter.
pydantic_data_converter: Any = dataclasses.replace(
    temporalio.converter.default(),
    payload_converter_class=PydanticPayloadConverter,
)<|MERGE_RESOLUTION|>--- conflicted
+++ resolved
@@ -133,13 +133,9 @@
             # TODO: In production, we don't want to crash the workflow
             #       But the sentinel object must be handled by the caller
             logging.warning(f"WARNING: Could not encode {value}: {e}")
-<<<<<<< HEAD
-            return FailedEncodingSentinel(payload_data=value)
-=======
             # Convert the value to bytes using str() representation if needed
             error_bytes = str(value).encode("utf-8")
             return FailedEncodingSentinel(payload_data=error_bytes)
->>>>>>> fcc02f1c
 
     def from_payload(self, payload: Payload, type_hint: Optional[Type] = None) -> Any:
         current_python_version = (
