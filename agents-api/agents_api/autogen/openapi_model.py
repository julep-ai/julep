--- conflicted
+++ resolved
@@ -34,7 +34,6 @@
     "metadata",
 )
 
-<<<<<<< HEAD
 ChatMLRole = BaseEntry.model_fields["role"].annotation
 
 
@@ -42,19 +41,6 @@
     timestamp: Annotated[
         float, Field(ge=0.0, default_factory=lambda: utcnow().timestamp())
     ]
-=======
-ChatMLRole = Entry.model_fields["role"].annotation
-
-
-class CreateEntryRequest(Entry):
-    id: Annotated[UUID | None, Field(default=None)]
-    created_at: Annotated[AwareDatetime | None, Field(default=None)]
-    timestamp: Annotated[
-        float, Field(ge=0.0, default_factory=lambda: utcnow().timestamp())
-    ]
-    tokenizer: str
-    token_count: int
->>>>>>> 687f487b
 
 
 def make_session(
@@ -67,10 +53,6 @@
     Create a new session object.
     """
     cls, participants = None, {}
-<<<<<<< HEAD
-
-=======
->>>>>>> 687f487b
     match (len(agents), len(users)):
         case (0, _):
             raise ValueError("At least one agent must be provided.")
@@ -85,10 +67,6 @@
             participants = {"agent": agents[0], "users": users}
         case _:
             cls = MultiAgentMultiUserSession
-<<<<<<< HEAD
             participants = {"agents": agents, "users": users}
 
-    return cls(**{**data, **participants})
-=======
-            participants = {"agents": agents, "users": users}
->>>>>>> 687f487b
+    return cls(**{**data, **participants})