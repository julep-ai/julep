--- conflicted
+++ resolved
@@ -9,52 +9,7 @@
 T = TypeVar("T")
 
 
-<<<<<<< HEAD
-id_field_name = "developer_id"
-labelnames = ("developer_id", "query_name")
-buckets = (
-    0.005,
-    0.01,
-    0.025,
-    0.05,
-    0.075,
-    0.1,
-    0.25,
-    0.5,
-    0.75,
-    1.0,
-    2.5,
-    5.0,
-    7.5,
-    10.0,
-    15.0,
-    20.0,
-    25.0,
-    30.0,
-    INF,
-)
-counter = Counter(
-    "db_query_counter",
-    "Number of db calls",
-    labelnames=labelnames,
-)
-summary = Summary(
-    "db_query_latency_summary",
-    "Database query latency summary",
-    labelnames=labelnames,
-)
-hist = Histogram(
-    "db_query_latency_hist",
-    "Database query latency histogram",
-    labelnames=labelnames,
-    buckets=buckets,
-)
-
-
-def query_metrics_update(metric_label: str):
-=======
 def increase_counter(metric_label: str, id_field_name: str = "developer_id"):
->>>>>>> cd1004ca
     def decor(func: Callable[P, T | Awaitable[T]]):
         metric = Counter(
             metric_label,
