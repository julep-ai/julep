import json
from json import JSONDecodeError
from typing import Annotated

from fastapi import Depends, HTTPException, status
from pydantic import UUID4, BaseModel

from ...autogen.openapi_model import Session
from ...dependencies.developer_id import get_developer_id
<<<<<<< HEAD
from ...models.session.list_sessions import list_sessions_query
=======
from ...models.session.list_sessions import list_sessions as list_sessions_query
>>>>>>> 687f487b
from .router import router


class SessionList(BaseModel):
    items: list[Session]


@router.get("/sessions", tags=["sessions"])
async def list_sessions(
    x_developer_id: Annotated[UUID4, Depends(get_developer_id)],
    limit: int = 100,
    offset: int = 0,
    metadata_filter: str = "{}",
) -> SessionList:
    try:
        metadata_filter = json.loads(metadata_filter)
    except JSONDecodeError:
        raise HTTPException(
            status_code=status.HTTP_400_BAD_REQUEST,
            detail="metadata_filter is not a valid JSON",
        )

    query_results = list_sessions_query(
        developer_id=x_developer_id,
        limit=limit,
        offset=offset,
        metadata_filter=metadata_filter,
    )

    return SessionList(
        items=[Session(**row.to_dict()) for _, row in query_results.iterrows()]
    )<|MERGE_RESOLUTION|>--- conflicted
+++ resolved
@@ -7,11 +7,7 @@
 
 from ...autogen.openapi_model import Session
 from ...dependencies.developer_id import get_developer_id
-<<<<<<< HEAD
-from ...models.session.list_sessions import list_sessions_query
-=======
-from ...models.session.list_sessions import list_sessions as list_sessions_query
->>>>>>> 687f487b
+from ...models.session.list_sessions import list_sessions
 from .router import router
 
 
@@ -20,7 +16,7 @@
 
 
 @router.get("/sessions", tags=["sessions"])
-async def list_sessions(
+async def list_sessions_route(
     x_developer_id: Annotated[UUID4, Depends(get_developer_id)],
     limit: int = 100,
     offset: int = 0,
@@ -34,7 +30,7 @@
             detail="metadata_filter is not a valid JSON",
         )
 
-    query_results = list_sessions_query(
+    query_results = list_sessions(
         developer_id=x_developer_id,
         limit=limit,
         offset=offset,
