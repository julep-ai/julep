--- conflicted
+++ resolved
@@ -2,12 +2,7 @@
 from typing import Annotated, Callable, Optional
 from uuid import UUID, uuid4
 
-<<<<<<< HEAD
 from fastapi import BackgroundTasks, Depends, Header, HTTPException, status
-=======
-from anthropic.types.beta.beta_message import BetaMessage
-from fastapi import BackgroundTasks, Depends, Header
->>>>>>> dcda0129
 from starlette.status import HTTP_201_CREATED
 
 from ...autogen.openapi_model import (
