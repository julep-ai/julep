--- conflicted
+++ resolved
@@ -61,17 +61,11 @@
         # Unpack tool calls if present
         if not message.content and message.tool_calls:
             role = "function_call"
-<<<<<<< HEAD
-            content = message.tool_calls[0].function.model_dump()
-            content = json.dumps(content)
-            # FIXME: what?? why is this happening?? could be a bug in the model api
-=======
             function_call = message.tool_calls[0].function.model_dump()
             content = json.dumps(function_call)
             # FIXME: what?? why is this happening?? could be a bug in the model api
             # this is only a hack for samantha-1-turbo
             # content = content[content.index("{", 1) :]
->>>>>>> 0d8b1d75
         elif not message.content:
             raise ValueError("No content in response")
 
