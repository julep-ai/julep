from typing import Annotated, List

from fastapi import Depends
from pydantic import UUID4

from ...autogen.openapi_model import Agent
from ...dependencies.developer_id import get_developer_id
<<<<<<< HEAD
from ...models.agent.list_agents import list_agents_query
=======
from ...models.agent.list_agents import list_agents as list_agents_query
>>>>>>> 687f487b
from .router import router


@router.get("/agents", tags=["agents"])
async def list_agents(
    x_developer_id: Annotated[UUID4, Depends(get_developer_id)],
    limit: int = 100,
    offset: int = 0,
    metadata_filter: str = "{}",
) -> List[Agent]:
    agents = list_agents_query(
        developer_id=x_developer_id,
        limit=limit,
        offset=offset,
        metadata_filter=metadata_filter,
    )
    return [Agent(**agent) for agent in agents]<|MERGE_RESOLUTION|>--- conflicted
+++ resolved
@@ -5,11 +5,7 @@
 
 from ...autogen.openapi_model import Agent
 from ...dependencies.developer_id import get_developer_id
-<<<<<<< HEAD
-from ...models.agent.list_agents import list_agents_query
-=======
-from ...models.agent.list_agents import list_agents as list_agents_query
->>>>>>> 687f487b
+from ...models.agent.list_agents import list_agents
 from .router import router
 
 
@@ -20,7 +16,7 @@
     offset: int = 0,
     metadata_filter: str = "{}",
 ) -> List[Agent]:
-    agents = list_agents_query(
+    agents = list_agents(
         developer_id=x_developer_id,
         limit=limit,
         offset=offset,
