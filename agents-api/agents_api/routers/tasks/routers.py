--- conflicted
+++ resolved
@@ -42,30 +42,6 @@
 from agents_api.models.task.create_task import create_task_query
 from agents_api.models.task.get_task import get_task_query
 from agents_api.models.task.list_tasks import list_tasks_query
-<<<<<<< HEAD
-=======
-from fastapi import APIRouter, HTTPException, status, Depends
-import pandas as pd
-from pydantic import BaseModel
-from pydantic import UUID4
-from starlette.status import HTTP_201_CREATED
-
-from pycozo.client import QueryException
-from agents_api.autogen.openapi_model import (
-    CreateTask,
-    Task,
-    Execution,
-    ExecutionTransition,
-    ResourceCreatedResponse,
-    ResourceUpdatedResponse,
-    CreateExecution,
-)
-from agents_api.dependencies.developer_id import get_developer_id
-from agents_api.clients.temporal import run_task_execution_workflow
-from agents_api.common.protocol.tasks import ExecutionInput
-from agents_api.clients.cozo import client as cozo_client
->>>>>>> 787ba7bf
-
 
 logger = logging.getLogger(__name__)
 logger.setLevel(logging.DEBUG)
