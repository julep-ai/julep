from typing import Annotated
from uuid import UUID

from fastapi import Depends, HTTPException, Query

from ...autogen.Entries import History
from ...autogen.openapi_model import (
    Includable,
    InputTokensDetails,
    OutputMessage,
    OutputText,
    OutputTokensDetails,
    ResponseUsage,
    Text,
)
from ...autogen.Responses import (
    ComputerToolCall,
    FileSearchToolCall,
    FunctionToolCall,
    ReasoningItem,
    Response,
    ResponseFormatText,
    WebSearchToolCall,
)
from ...common.protocol.developers import Developer
from ...dependencies.developer_id import get_developer_data
from ...queries.entries.get_history import get_history as get_history_query
from .router import router


@router.get("/responses/{response_id}", tags=["responses"])
async def get_response(
    response_id: UUID,
    developer: Annotated[Developer, Depends(get_developer_data)],
    include: Annotated[list[Includable], Query()] = [],
) -> Response:
<<<<<<< HEAD
    # TODO: Continue the implementation of the logic to get a response by id
=======
    developer = await get_developer_query(developer_id=x_developer_id)
>>>>>>> 1e6c53bc

    session_id = response_id

    session_history: History = await get_history_query(
        developer_id=developer.id, session_id=session_id
    )

    if not session_history.entries:
        raise HTTPException(status_code=404, detail="Provided response id does not exist")

    last_entries = []

    for i, entry in enumerate(reversed(session_history.entries)):
        if entry.role in ["user", "developer"]:
            # Take all entries after the current entry
            last_entries = session_history.entries[len(session_history.entries) - i :]
            break

    if not last_entries:
        raise HTTPException(
            status_code=404, detail="No response was found for the provided response id"
        )

    last_entry = last_entries[-1]

    output: list[
        OutputMessage
        | FileSearchToolCall
        | FunctionToolCall
        | WebSearchToolCall
        | ComputerToolCall
        | ReasoningItem
    ] = []

    for entry in last_entries:
        if entry.tool_calls:
            for tool_call in entry.tool_calls:
                if tool_call.type == "function":
                    # Specific case of the mapped `web_search_preview` tool call
                    if tool_call.function.name == "web_search_preview":
                        output.append(
                            WebSearchToolCall(
                                id=tool_call.id,
                                status="completed",
                            )
                        )
                    else:
                        # Generic case for all other `function` tool calls
                        output.append(
                            FunctionToolCall(
                                id=tool_call.id,
                                call_id=tool_call.id,  # FIXME: Check this
                                name=tool_call.function.name,
                                arguments=tool_call.function.arguments,
                                status="completed",
                            )
                        )
        else:
            output.append(
                OutputMessage(
                    type="message",
                    id=str(entry.id),
                    status="completed",
                    role=entry.role,
                    content=[
                        OutputText(
                            type="output_text",
                            text=entry.content[0].text,
                            annotations=[],
                        )
                    ],
                )
            )

    return Response(
        id=str(response_id),
        object="response",
        created_at=int(last_entry.created_at.timestamp()),
        status="completed",
        error=None,
        incomplete_details=None,
        instructions=None,
        max_output_tokens=None,
        model=last_entry.model,
        output=output,
        parallel_tool_calls=True,
        previous_response_id=None,
        # FIXME: We are not storing reasoning. So returning None for now.
        reasoning=None,
        store=True,
        temperature=1.0,
        text=Text(format=ResponseFormatText(type="text")),  # FIXME: Add the correct format
        tool_choice="auto",
        tools=[],
        top_p=1.0,
        truncation="disabled",
        usage=ResponseUsage(
            input_tokens=0,
            input_tokens_details=InputTokensDetails(cached_tokens=0),
            output_tokens=sum(entry.token_count for entry in last_entries),
            output_tokens_details=OutputTokensDetails(reasoning_tokens=0),
            total_tokens=sum(entry.token_count for entry in last_entries),
        ),
        user=None,
        metadata={},
    )<|MERGE_RESOLUTION|>--- conflicted
+++ resolved
@@ -34,11 +34,7 @@
     developer: Annotated[Developer, Depends(get_developer_data)],
     include: Annotated[list[Includable], Query()] = [],
 ) -> Response:
-<<<<<<< HEAD
     # TODO: Continue the implementation of the logic to get a response by id
-=======
-    developer = await get_developer_query(developer_id=x_developer_id)
->>>>>>> 1e6c53bc
 
     session_id = response_id
 
