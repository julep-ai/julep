import asyncio
from typing import Annotated, Any

from fastapi import Depends, HTTPException
from fastapi.background import BackgroundTasks
from uuid_extensions import uuid7

from ...activities.tool_executor import execute_tool_call, format_tool_results_for_llm
from ...autogen.openapi_model import (
    ChatResponse,
    ChunkChatResponse,
    CreateEntryRequest,
    CreateResponse,
    FunctionToolCall,
    MessageChatResponse,
    Response,
)
from ...clients import litellm
from ...common.protocol.developers import Developer
from ...common.utils.datetime import utcnow
from ...dependencies.developer_id import get_developer_data
from ...queries.entries.create_entries import create_entries
from ...routers.utils.model_converters import (
    convert_chat_response_to_response,
    convert_create_response,
)
from ..sessions.metrics import total_tokens_per_user
from ..sessions.render import render_chat_input
from .router import router


async def process_tool_calls(
    current_messages: list[dict[str, Any]],
    tool_call_requests: list[dict[str, Any]] | None,
) -> list[dict[str, Any]]:
    """
    Process any tool calls from the model response, execute them, and prepare
    messages for a follow-up model call if needed.

    Args:
        current_messages: The current message history
        tool_call_responses: The response from the model containing tool calls

    Returns:
        Updated messages with tool results appended
    """
    # Early exit if no tool calls to process
    if not tool_call_requests:
        return current_messages

    # Find the last assistant message with tool_calls
    # This is more efficient than iterating through the entire list
    for i in range(len(current_messages) - 1, -1, -1):
        if current_messages[i].get("role") == "assistant" and current_messages[i].get(
            "tool_calls"
        ):
            break
    else:
        # No assistant message with tool_calls found
        return current_messages

    # Execute all tool calls in parallel
    async def execute_tool_calls_async(tool_call: dict[str, Any]):
        # Execute the tool call
        tool_result = await execute_tool_call(tool_call)
        # Format results for the LLM
        return format_tool_results_for_llm(tool_result)

    # Create and execute tasks for all tool calls at once
    tasks = [execute_tool_calls_async(tool_call) for tool_call in tool_call_requests]
    formatted_results = await asyncio.gather(*tasks)

    # Extend the current messages with all formatted results
    current_messages.extend(formatted_results)

    return current_messages


def is_reasoning_model(model: str) -> bool:
    return model in ["o1", "o1-mini", "o1-preview", "o3-mini"]


@router.post("/responses", tags=["responses"])
async def create_response(
    developer: Annotated[Developer, Depends(get_developer_data)],
    create_response_data: CreateResponse,
    background_tasks: BackgroundTasks,
) -> Response:
<<<<<<< HEAD
=======
    if create_response_data.tools:
        for tool in create_response_data.tools:
            if tool.type == "computer-preview":
                raise HTTPException(
                    status_code=400, detail="Computer preview is not supported yet"
                )

    developer = await get_developer_data(x_developer_id)

>>>>>>> 125194f9
    _agent, session, chat_input = await convert_create_response(
        developer.id,
        create_response_data,
    )
    session_id = session.id
    x_custom_api_key = None
    # Chat function
    (
        messages,
        doc_references,
        _formatted_tools,
        settings,
        new_messages,
        chat_context,
    ) = await render_chat_input(
        developer=developer,
        session_id=session_id,
        chat_input=chat_input,
    )

    if settings.get("stop") == []:
        settings.pop("stop")

    # Prepare tools for the model - pass through tools as is
    tools_list = [tool.model_dump() for tool in chat_input.tools] if chat_input.tools else []

    # top_p is not supported for reasoning models
    if is_reasoning_model(model=settings["model"]) and settings.get("top_p"):
        settings.pop("top_p")

    # Use litellm for the models
    params = {
        "messages": messages,
        "tools": tools_list or None,
        "user": str(developer.id),
        "tags": developer.tags,
        "custom_api_key": x_custom_api_key,
    }
    payload = {**settings, **params}

    if create_response_data.reasoning:
        if is_reasoning_model(model=payload["model"]):
            # Enable reasoning for supported models
            payload["reasoning_effort"] = create_response_data.reasoning.effort
            if create_response_data.reasoning.generate_summary:
                raise HTTPException(
                    status_code=400, detail="Generate summary is not supported yet"
                )
        else:
            raise HTTPException(
                status_code=400, detail="Reasoning is not supported for this model"
            )

    # Get initial model response
    model_response = await litellm.acompletion(**payload)

    # Model response is a list of choices
    assistant_message = model_response.choices[0].message

    # Extract web search tool call if it exists
    tool_call_requests = assistant_message.tool_calls

    performed_tool_calls = []
    function_tool_requests: list[FunctionToolCall] = []
    # Process tool calls if present (including multiple recursive tool calls if needed)
    if tool_call_requests and tools_list:
        # Start with the original messages
        current_messages = messages.copy()

        # Add the initial assistant message
        current_messages.append(assistant_message.model_dump())

        # Track if there are more tool calls to process
        has_tool_calls = True

        # Set a reasonable limit for tool call iterations to prevent infinite loops
        max_iterations = 20
        iterations = 0

        # Process tool calls in a loop until no more calls or max iterations reached
        while has_tool_calls and iterations < max_iterations:
            iterations += len(tool_call_requests)

            # Do not process original function tool calls. They will be sent to the user as is.
            if (
                tool_call_requests[0].type == "function"
                and tool_call_requests[0].function.name != "web_search_preview"
            ):
                function_tool_requests.append(
                    FunctionToolCall(
                        id="fc_" + tool_call_requests[0].id,
                        call_id=tool_call_requests[0].id,
                        name=tool_call_requests[0].function.name,
                        arguments=tool_call_requests[0].function.arguments,
                        status="completed",
                    )
                )
                break

            # Process tool calls and get updated messages
            current_messages = await process_tool_calls(current_messages, tool_call_requests)

            performed_tool_calls.extend(tool_call_requests)
            # Make a follow-up call to the model with updated messages
            response_params = {
                "messages": current_messages,
                "tools": tools_list,
                "user": str(developer.id),
                "tags": developer.tags,
                "custom_api_key": x_custom_api_key,
            }
            response_payload = {**settings, **response_params}

            # Get model response
            model_response = await litellm.acompletion(**response_payload)
            assistant_message = model_response.choices[0].message

            # Add the assistant message to the current messages
            current_messages.append(assistant_message.model_dump())

            # Check if there are more tool calls to process
            has_tool_calls = bool(
                assistant_message.tool_calls
                and model_response.choices[0].finish_reason == "tool_calls"
            )

            # Update tool calls for next iteration
            tool_call_requests = assistant_message.tool_calls

        # After loop completes, current_messages contains the full conversation
        all_interaction_messages = current_messages

        # Save all the interaction history if requested
        if chat_input.save:
            # Create entry requests for all interactions
            new_entries = []

            # Add the user message
            new_entries.extend([
                CreateEntryRequest.from_model_input(
                    model=settings["model"],
                    **msg,
                    source="api_request",
                )
                for msg in new_messages
            ])

            # Add all the tool interaction messages
            for msg in all_interaction_messages[len(messages) :]:
                # Skip messages already included from new_messages
                if msg.get("role") == "user" and any(
                    nm.get("content") == msg.get("content") for nm in new_messages
                ):
                    continue

                new_entries.append(
                    CreateEntryRequest.from_model_input(
                        model=settings["model"],
                        **msg,
                        source="api_response"
                        if msg.get("role") == "assistant"
                        else "tool_response",
                    )
                )

            # Save all entries
            background_tasks.add_task(
                create_entries,
                developer_id=developer.id,
                session_id=session_id,
                data=new_entries,
            )
    else:
        # No tool calls, just save the standard input and response
        if chat_input.save:
            new_entries = [
                CreateEntryRequest.from_model_input(
                    model=settings["model"],
                    **msg,
                    source="api_request",
                )
                for msg in new_messages
            ]

            # Add the response to the new entries
            new_entries.append(
                CreateEntryRequest.from_model_input(
                    model=settings["model"],
                    **model_response.choices[0].model_dump()["message"],
                    source="api_response",
                ),
            )
            background_tasks.add_task(
                create_entries,
                developer_id=developer.id,
                session_id=session_id,
                data=new_entries,
            )

    # Adaptive context handling
    jobs = []
    if chat_context.session.context_overflow == "adaptive":
        # FIXME: Start the adaptive context workflow
        # SCRUM-8

        # jobs = [await start_adaptive_context_workflow]
        msg = "Adaptive context is not yet implemented"
        raise NotImplementedError(msg)

    # Return the response
    # FIXME: Implement streaming for chat
    chat_response_class = ChunkChatResponse if chat_input.stream else MessageChatResponse

    chat_response: ChatResponse = chat_response_class(
        id=uuid7(),
        created_at=utcnow(),
        jobs=jobs,
        docs=doc_references,
        usage=model_response.usage.model_dump(),
        choices=[choice.model_dump() for choice in model_response.choices],
    )

    total_tokens_per_user.labels(str(developer.id)).inc(
        amount=chat_response.usage.total_tokens if chat_response.usage is not None else 0,
    )

    # End chat function
    return convert_chat_response_to_response(
        create_response=create_response_data,
        chat_response=chat_response,
        chat_input=chat_input,
        session_id=session_id,
        user_id=developer.id,
        function_tool_requests=function_tool_requests,
        performed_tool_calls=performed_tool_calls,
    )<|MERGE_RESOLUTION|>--- conflicted
+++ resolved
@@ -86,8 +86,6 @@
     create_response_data: CreateResponse,
     background_tasks: BackgroundTasks,
 ) -> Response:
-<<<<<<< HEAD
-=======
     if create_response_data.tools:
         for tool in create_response_data.tools:
             if tool.type == "computer-preview":
@@ -95,9 +93,6 @@
                     status_code=400, detail="Computer preview is not supported yet"
                 )
 
-    developer = await get_developer_data(x_developer_id)
-
->>>>>>> 125194f9
     _agent, session, chat_input = await convert_create_response(
         developer.id,
         create_response_data,
