--- conflicted
+++ resolved
@@ -120,14 +120,9 @@
             doc_references: list[DocReference] = await search_docs_hybrid(
                 developer_id=developer.id,
                 owners=owners,
-<<<<<<< HEAD
                 text_query=query_text,
                 embedding=query_embedding,
-=======
-                query=query_text,
-                query_embedding=query_embedding,
                 connection_pool=connection_pool,
->>>>>>> 81841e44
             )
         case "text":
             doc_references: list[DocReference] = await search_docs_by_text(
