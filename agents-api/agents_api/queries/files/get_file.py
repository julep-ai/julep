"""
This module contains the functionality for retrieving a single file from the PostgreSQL database.
It constructs and executes SQL queries to fetch file details based on file ID and developer ID.
"""

from typing import Literal
from uuid import UUID

from beartype import beartype
from sqlglot import parse_one

from ...autogen.openapi_model import File
<<<<<<< HEAD
from ..utils import (
    partialclass,
    pg_query,
    rewrap_exceptions,
    wrap_in_class,
)
=======
from ..utils import pg_query, wrap_in_class
>>>>>>> ba86224c

# Define the raw SQL query
file_query = parse_one("""
SELECT f.*
FROM files f
LEFT JOIN file_owners fo ON f.developer_id = fo.developer_id AND f.file_id = fo.file_id
WHERE f.developer_id = $1
AND f.file_id = $2
AND (
    ($3::text IS NULL AND $4::uuid IS NULL) OR
    (fo.owner_type = $3 AND fo.owner_id = $4)
)
LIMIT 1;
""").sql(pretty=True)


@rewrap_exceptions(
    {
        asyncpg.NoDataFoundError: partialclass(
            HTTPException,
            status_code=404,
            detail="File not found",
        ),
        asyncpg.ForeignKeyViolationError: partialclass(
            HTTPException,
            status_code=404,
            detail="The specified developer or owner does not exist",
        ),
    }
)
@wrap_in_class(
    File,
    one=True,
    transform=lambda d: {
        **d,
        "id": d["file_id"],
        "hash": d["hash"].hex(),
        "content": "DUMMY: NEED TO FETCH CONTENT FROM BLOB STORAGE",
    },
)
@pg_query
@beartype
async def get_file(
    *,
    file_id: UUID,
    developer_id: UUID,
    owner_type: Literal["user", "agent"] | None = None,
    owner_id: UUID | None = None,
) -> tuple[str, list]:
    """
    Constructs the SQL query to retrieve a file's details.
    Uses composite index on (developer_id, file_id) for efficient lookup.

    Args:
        file_id: The UUID of the file to retrieve
        developer_id: The UUID of the developer owning the file
        owner_type: Optional type of owner ("user" or "agent")
        owner_id: Optional UUID of the owner

    Returns:
        tuple[str, list]: SQL query and parameters
    """
    return (
        file_query,
        [developer_id, file_id, owner_type, owner_id],
    )<|MERGE_RESOLUTION|>--- conflicted
+++ resolved
@@ -9,17 +9,16 @@
 from beartype import beartype
 from sqlglot import parse_one
 
+import asyncpg
+from fastapi import HTTPException
+
 from ...autogen.openapi_model import File
-<<<<<<< HEAD
 from ..utils import (
     partialclass,
     pg_query,
     rewrap_exceptions,
     wrap_in_class,
 )
-=======
-from ..utils import pg_query, wrap_in_class
->>>>>>> ba86224c
 
 # Define the raw SQL query
 file_query = parse_one("""
