import inspect
from functools import partialmethod, wraps
from typing import Any, Callable, ParamSpec, Type
from uuid import UUID

import pandas as pd
from pydantic import BaseModel

from ..clients.cozo import client as cozo_client
<<<<<<< HEAD
from ..common.utils.cozo import uuid_int_list_to_uuid4 as fix_uuid
=======
>>>>>>> 687f487b

P = ParamSpec("P")


<<<<<<< HEAD
def fix_uuid_list(x, attr="id"):
    return [{**i, attr: fix_uuid(i[attr])} for i in x]


=======
>>>>>>> 687f487b
def partialclass(cls, *args, **kwargs):
    cls_signature = inspect.signature(cls)
    bound = cls_signature.bind_partial(*args, **kwargs)

    # The `updated=()` argument is necessary to avoid a TypeError when using @wraps for a class
    @wraps(cls, updated=())
    class NewCls(cls):
        __init__ = partialmethod(cls.__init__, *bound.args, **bound.kwargs)

    return NewCls


def verify_developer_id_query(developer_id: UUID | str) -> str:
    return f"""
    ?[developer_id] :=
        *developers{{
            developer_id,
        }}, developer_id = to_uuid("{str(developer_id)}")
        
    :assert some
    """


def verify_developer_owns_resource_query(
    developer_id: UUID | str,
    resource: str,
    parents: list[tuple[str, str]] | None = None,
    **resource_id,
) -> str:
    parents = parents or []
    resource_id_key, resource_id_value = next(iter(resource_id.items()))

    parents.append((resource, resource_id_key))
    parent_keys = ["developer_id", *map(lambda x: x[1], parents)]

    rule_head = f"""
    ?[{resource_id_key}] :=
        developer_id = to_uuid("{str(developer_id)}"),
        {resource_id_key} = to_uuid("{str(resource_id_value)}"),
    """

    rule_body = ""
    for parent_key, (relation, key) in zip(parent_keys, parents):
        rule_body += f"""
        *{relation}{{
            {parent_key},
            {key},
        }},
        """

    rule = rule_head + rule_body + "\n:assert some"
    return rule


def cozo_query(
    func: Callable[P, tuple[str, dict]] | None = None, debug: bool | None = None
):
    def cozo_query_dec(func: Callable[P, tuple[str, dict]]):
        """
        Decorator that wraps a function that takes arbitrary arguments, and
        returns a (query string, variables) tuple.

        The wrapped function should additionally take a client keyword argument
        and then run the query using the client, returning a DataFrame.
        """

        if debug:
            from pprint import pprint

        @wraps(func)
        def wrapper(*args, client=cozo_client, **kwargs) -> pd.DataFrame:
            query, variables = func(*args, **kwargs)

            debug and pprint(
                dict(
                    query=query,
                    variables=variables,
                )
            )

            result = client.run(query, variables)

            debug and pprint(
                dict(
                    result=result.to_dict(orient="records"),
                )
            )

            return result

        # Set the wrapped function as an attribute of the wrapper,
        # forwards the __wrapped__ attribute if it exists.
        setattr(wrapper, "__wrapped__", getattr(func, "__wrapped__", func))

        return wrapper

    if func is not None and callable(func):
        return cozo_query_dec(func)

    return cozo_query_dec


def wrap_in_class(
    cls: Type[BaseModel] | Callable[..., BaseModel],
    one: bool = False,
    transform: Callable[[dict], dict] | None = None,
):
    def decorator(func: Callable[..., pd.DataFrame]):
        @wraps(func)
        def wrapper(*args, **kwargs):
            df = func(*args, **kwargs)

            # Convert df to list of dicts
            data = df.to_dict(orient="records")

            nonlocal transform
            transform = transform or (lambda x: x)
            if one:
                return cls(**transform(data[0]))

            return [cls(**item) for item in map(transform, data)]

        # Set the wrapped function as an attribute of the wrapper,
        # forwards the __wrapped__ attribute if it exists.
        setattr(wrapper, "__wrapped__", getattr(func, "__wrapped__", func))

        return wrapper

    return decorator


def rewrap_exceptions(
    mapping: dict[
        Type[BaseException] | Callable[[BaseException], bool],
        Type[BaseException] | Callable[[BaseException], BaseException],
    ],
    /,
):
    def decorator(func: Callable[..., Any]):
        @wraps(func)
        def wrapper(*args, **kwargs):
            nonlocal mapping

            try:
                result = func(*args, **kwargs)

            except BaseException as error:
                for check, transform in mapping.items():
                    should_catch = (
                        isinstance(error, check)
                        if isinstance(check, type)
                        else check(error)
                    )

                    if should_catch:
<<<<<<< HEAD
                        (
=======
                        new_error = (
>>>>>>> 687f487b
                            transform(str(error))
                            if isinstance(transform, type)
                            else transform(error)
                        )

                        raise transform(error) from error

                raise

            return result

        # Set the wrapped function as an attribute of the wrapper,
        # forwards the __wrapped__ attribute if it exists.
        setattr(wrapper, "__wrapped__", getattr(func, "__wrapped__", func))

        return wrapper

    return decorator<|MERGE_RESOLUTION|>--- conflicted
+++ resolved
@@ -7,21 +7,15 @@
 from pydantic import BaseModel
 
 from ..clients.cozo import client as cozo_client
-<<<<<<< HEAD
 from ..common.utils.cozo import uuid_int_list_to_uuid4 as fix_uuid
-=======
->>>>>>> 687f487b
 
 P = ParamSpec("P")
 
 
-<<<<<<< HEAD
 def fix_uuid_list(x, attr="id"):
     return [{**i, attr: fix_uuid(i[attr])} for i in x]
 
 
-=======
->>>>>>> 687f487b
 def partialclass(cls, *args, **kwargs):
     cls_signature = inspect.signature(cls)
     bound = cls_signature.bind_partial(*args, **kwargs)
@@ -177,17 +171,13 @@
                     )
 
                     if should_catch:
-<<<<<<< HEAD
-                        (
-=======
                         new_error = (
->>>>>>> 687f487b
                             transform(str(error))
                             if isinstance(transform, type)
                             else transform(error)
                         )
 
-                        raise transform(error) from error
+                        raise transform(new_error) from error
 
                 raise
 
