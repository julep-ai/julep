"""
This module contains the functionality for creating agents in the CozoDB database.
It includes functions to construct and execute datalog queries for inserting new agent records.
"""

from agents_api.common.exceptions.agents import AgentModelNotValid
from uuid import UUID

import pandas as pd
from pycozo.client import Client as CozoClient

from ...clients.cozo import client
from ...common.utils.cozo import cozo_process_mutate_data
from ...model_registry import ALL_AVAILABLE_MODELS


"""
Constructs and executes a datalog query to create a new agent in the database.

Parameters:
- agent_id (UUID): The unique identifier for the agent.
- developer_id (UUID): The unique identifier for the developer creating the agent.
- name (str): The name of the agent.
- about (str): A description of the agent.
- instructions (list[str], optional): A list of instructions for using the agent. Defaults to an empty list.
- model (str, optional): The model identifier for the agent. Defaults to "julep-ai/samantha-1-turbo".
- metadata (dict, optional): A dictionary of metadata for the agent. Defaults to an empty dict.
- default_settings (dict, optional): A dictionary of default settings for the agent. Defaults to an empty dict.
- client (CozoClient, optional): The CozoDB client instance to use for the query. Defaults to a preconfigured client instance.

Returns:
pd.DataFrame: A DataFrame containing the results of the query execution.
"""


def create_agent_query(
    agent_id: UUID,
    developer_id: UUID,
    name: str,
    about: str,
    model: str,
    instructions: list[str] = [],
    metadata: dict = {},
    default_settings: dict = {},
    client: CozoClient = client,
) -> pd.DataFrame:
<<<<<<< HEAD
=======
    if model not in ALL_AVAILABLE_MODELS.keys():
        raise AgentModelNotValid(model)

>>>>>>> 0c503d9a
    settings_cols, settings_vals = cozo_process_mutate_data(
        {
            **default_settings,
            "agent_id": str(agent_id),
        }
    )

    # Create default agent settings
    # Construct a query to insert default settings for the new agent
    default_settings_query = f"""
        ?[{settings_cols}] <- $settings_vals

        :insert agent_default_settings {{
            {settings_cols}
        }}
    """
    # create the agent
    # Construct a query to insert the new agent record into the agents table
    agent_query = """
        ?[agent_id, developer_id, model, name, about, metadata, instructions] <- [
            [$agent_id, $developer_id, $model, $name, $about, $metadata, $instructions]
        ]

        :insert agents {
            developer_id,
            agent_id =>
            model,
            name,
            about,
            metadata,
            instructions,
        }
        :returning
    """

    queries = [
        default_settings_query,
        agent_query,
    ]

    query = "}\n\n{\n".join(queries)
    query = f"{{ {query} }}"

    return client.run(
        query,
        {
            "settings_vals": settings_vals,
            "agent_id": str(agent_id),
            "developer_id": str(developer_id),
            "model": model,
            "name": name,
            "about": about,
            "metadata": metadata,
            "instructions": instructions,
        },
    )<|MERGE_RESOLUTION|>--- conflicted
+++ resolved
@@ -44,12 +44,9 @@
     default_settings: dict = {},
     client: CozoClient = client,
 ) -> pd.DataFrame:
-<<<<<<< HEAD
-=======
     if model not in ALL_AVAILABLE_MODELS.keys():
         raise AgentModelNotValid(model)
 
->>>>>>> 0c503d9a
     settings_cols, settings_vals = cozo_process_mutate_data(
         {
             **default_settings,
