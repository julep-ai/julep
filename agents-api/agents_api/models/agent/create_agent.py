from uuid import UUID

<<<<<<< HEAD
import pandas as pd

from ...autogen.openapi_model import Instruction
from ...clients.cozo import client
from ...common.utils import json
=======
>>>>>>> 571c8708
from ...common.utils.cozo import cozo_process_mutate_data


def create_agent_query(
    agent_id: UUID,
    developer_id: UUID,
    name: str,
    about: str,
    instructions: list[str] = [],
    model: str = "julep-ai/samantha-1-turbo",
    metadata: dict = {},
    default_settings: dict = {},
) -> pd.DataFrame:
    assert model in ["julep-ai/samantha-1", "julep-ai/samantha-1-turbo"]

    settings_cols, settings_vals = cozo_process_mutate_data(
        {
            **default_settings,
            "agent_id": agent_id,
        }
    )

    # Create default agent settings
    default_settings_query = f"""
        ?[{settings_cols}] <- {json.dumps(settings_vals)}

        :insert agent_default_settings {{
            {settings_cols}
        }}
    """

    query_cols = json.dumps(
        [agent_id, developer_id, model, name, about, metadata, instructions]
    )
    # create the agent
    agent_query = f"""
        ?[agent_id, developer_id, model, name, about, metadata, instructions] <- [
            {query_cols}
        ]

        :insert agents {{
            developer_id,
            agent_id =>
            model,
            name,
            about,
            metadata,
            instructions,
        }}
        :returning
    """

    queries = [
        default_settings_query,
        agent_query,
    ]

    query = "}\n\n{\n".join(queries)
<<<<<<< HEAD
    query = f"{{ {query} }}"

    if instructions:
        query = create_instructions_query(agent_id, instructions) + "\n\n" + query

    return client.run(query)
=======
    return f"{{ {query} }}"
>>>>>>> 571c8708
<|MERGE_RESOLUTION|>--- conflicted
+++ resolved
@@ -1,13 +1,9 @@
 from uuid import UUID
 
-<<<<<<< HEAD
 import pandas as pd
 
-from ...autogen.openapi_model import Instruction
 from ...clients.cozo import client
 from ...common.utils import json
-=======
->>>>>>> 571c8708
 from ...common.utils.cozo import cozo_process_mutate_data
 
 
@@ -66,13 +62,6 @@
     ]
 
     query = "}\n\n{\n".join(queries)
-<<<<<<< HEAD
     query = f"{{ {query} }}"
 
-    if instructions:
-        query = create_instructions_query(agent_id, instructions) + "\n\n" + query
-
-    return client.run(query)
-=======
-    return f"{{ {query} }}"
->>>>>>> 571c8708
+    return client.run(query)