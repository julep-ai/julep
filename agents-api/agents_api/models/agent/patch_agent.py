from ...common.utils import json
from uuid import UUID

from ...common.utils.cozo import cozo_process_mutate_data
from ...common.utils.datetime import utcnow


def patch_agent_query(
    agent_id: UUID,
    developer_id: UUID,
    default_settings: dict = {},
    **update_data,
) -> str:
    # Agent update query
    agent_update_cols, agent_update_vals = cozo_process_mutate_data(
        {
            **{k: v for k, v in update_data.items() if v is not None},
            "agent_id": agent_id,
            "developer_id": developer_id,
            "updated_at": utcnow().timestamp(),
        }
    )

    agent_update_query = f"""
    {{
        # update the agent
        ?[{agent_update_cols}] <- {json.dumps(agent_update_vals)}

        :update agents {{
            {agent_update_cols}
        }}
        :returning
    }}
    """

    # Settings update query
    settings_cols, settings_vals = cozo_process_mutate_data(
        {
            **default_settings,
            "agent_id": agent_id,
        }
    )

    settings_update_query = f"""
    {{
        # update the agent settings
        ?[{settings_cols}] <- {json.dumps(settings_vals)}

        :update agent_default_settings {{
            {settings_cols}
        }}
    }}
    """

    # Combine the queries
    queries = [agent_update_query]

    if len(default_settings) != 0:
        queries.insert(0, settings_update_query)

<<<<<<< HEAD
    return "\n".join(queries)
=======
    return "\n".join(queries)
>>>>>>> 67e9fa14
<|MERGE_RESOLUTION|>--- conflicted
+++ resolved
@@ -58,8 +58,6 @@
     if len(default_settings) != 0:
         queries.insert(0, settings_update_query)
 
-<<<<<<< HEAD
-    return "\n".join(queries)
-=======
-    return "\n".join(queries)
->>>>>>> 67e9fa14
+    combined_query = "\n".join(queries)
+
+    return combined_query