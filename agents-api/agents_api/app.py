import os
from contextlib import asynccontextmanager
from typing import Protocol

from aiobotocore.client import AioBaseClient
from aiobotocore.session import get_session
from asyncpg.pool import Pool
from fastapi import APIRouter, FastAPI
from prometheus_fastapi_instrumentator import Instrumentator
from scalar_fastapi import get_scalar_api_reference

from .clients.pg import create_db_pool
<<<<<<< HEAD
from .env import api_prefix, hostname, protocol, public_port, testing
=======
from .env import api_prefix, hostname, pool_max_size, protocol, public_port
>>>>>>> 05094857


class State(Protocol):
    postgres_pool: Pool | None
    s3_client: AioBaseClient | None


class ObjectWithState(Protocol):
    state: State


# TODO: This currently doesn't use env.py, we should move to using them
@asynccontextmanager
async def lifespan(container: FastAPI | ObjectWithState):
    # INIT POSTGRES #
    pg_dsn = os.environ.get("PG_DSN")

<<<<<<< HEAD
    global pool
    if not pool and not testing:
        pool = await create_db_pool(pg_dsn)
    local_pool = await create_db_pool(pg_dsn) if testing else None
    pools = [pool, local_pool]

    for container in containers:
        if hasattr(container, "state") and not getattr(container.state, "postgres_pool", None):
            container.state.postgres_pool = pools[testing]
=======
    pool = await create_db_pool(pg_dsn, max_size=pool_max_size)

    if hasattr(container, "state") and not getattr(container.state, "postgres_pool", None):
        container.state.postgres_pool = pool
>>>>>>> 05094857

    # INIT S3 #
    s3_access_key = os.environ.get("S3_ACCESS_KEY")
    s3_secret_key = os.environ.get("S3_SECRET_KEY")
    s3_endpoint = os.environ.get("S3_ENDPOINT")

    if hasattr(container, "state") and not getattr(container.state, "s3_client", None):
        session = get_session()
        container.state.s3_client = await session.create_client(
            "s3",
            aws_access_key_id=s3_access_key,
            aws_secret_access_key=s3_secret_key,
            endpoint_url=s3_endpoint,
        ).__aenter__()

    try:
        yield
    finally:
        # CLOSE POSTGRES #
<<<<<<< HEAD
        if testing:
            for container in containers:
                if hasattr(container, "state") and getattr(
                    container.state, "postgres_pool", None
                ):
                    pools[testing] = getattr(container.state, "postgres_pool", None)
                    if pools[testing]:
                        await pools[testing].close()
                    container.state.postgres_pool = None
=======
        if hasattr(container, "state") and getattr(container.state, "postgres_pool", None):
            pool = getattr(container.state, "postgres_pool", None)
            if pool:
                await pool.close()
            container.state.postgres_pool = None
>>>>>>> 05094857

        # CLOSE S3 #
        if hasattr(container, "state") and getattr(container.state, "s3_client", None):
            s3_client = getattr(container.state, "s3_client", None)
            if s3_client:
                await s3_client.close()
            container.state.s3_client = None


app: FastAPI = FastAPI(
    docs_url="/swagger",
    openapi_prefix=api_prefix,
    redoc_url=None,
    title="Julep Agents API",
    description="API for Julep Agents",
    version="0.4.0",
    terms_of_service="https://www.julep.ai/terms",
    contact={
        "name": "Julep",
        "url": "https://www.julep.ai",
        "email": "developers@julep.ai",
    },
    root_path=api_prefix,
    lifespan=lifespan,
)

# Enable metrics
Instrumentator().instrument(app).expose(app, include_in_schema=False)


# Create a new router for the docs
scalar_router = APIRouter()


@scalar_router.get("/docs", include_in_schema=False)
async def scalar_html():
    return get_scalar_api_reference(
        openapi_url=app.openapi_url[1:],  # Remove leading '/'
        title=app.title,
        servers=[{"url": f"{protocol}://{hostname}:{public_port}{api_prefix}"}],
    )


# Add the docs_router without dependencies
app.include_router(scalar_router)


# TODO: Implement correct content-length validation (using streaming and chunked transfer encoding)
# NOTE: This relies on client reporting the correct content-length header
# @app.middleware("http")
# async def validate_content_length(
#     request: Request,
#     call_next: Callable[[Request], Coroutine[Any, Any, Response]],
# ):
#     content_length = request.headers.get("content-length")

#     if not content_length:
#         return Response(status_code=411, content="Content-Length header is required")

#     if int(content_length) > max_payload_size:
#         return Response(status_code=413, content="Payload too large")

#     return await call_next(request)<|MERGE_RESOLUTION|>--- conflicted
+++ resolved
@@ -10,11 +10,7 @@
 from scalar_fastapi import get_scalar_api_reference
 
 from .clients.pg import create_db_pool
-<<<<<<< HEAD
-from .env import api_prefix, hostname, protocol, public_port, testing
-=======
 from .env import api_prefix, hostname, pool_max_size, protocol, public_port
->>>>>>> 05094857
 
 
 class State(Protocol):
@@ -32,22 +28,10 @@
     # INIT POSTGRES #
     pg_dsn = os.environ.get("PG_DSN")
 
-<<<<<<< HEAD
-    global pool
-    if not pool and not testing:
-        pool = await create_db_pool(pg_dsn)
-    local_pool = await create_db_pool(pg_dsn) if testing else None
-    pools = [pool, local_pool]
-
-    for container in containers:
-        if hasattr(container, "state") and not getattr(container.state, "postgres_pool", None):
-            container.state.postgres_pool = pools[testing]
-=======
     pool = await create_db_pool(pg_dsn, max_size=pool_max_size)
 
     if hasattr(container, "state") and not getattr(container.state, "postgres_pool", None):
         container.state.postgres_pool = pool
->>>>>>> 05094857
 
     # INIT S3 #
     s3_access_key = os.environ.get("S3_ACCESS_KEY")
@@ -67,23 +51,11 @@
         yield
     finally:
         # CLOSE POSTGRES #
-<<<<<<< HEAD
-        if testing:
-            for container in containers:
-                if hasattr(container, "state") and getattr(
-                    container.state, "postgres_pool", None
-                ):
-                    pools[testing] = getattr(container.state, "postgres_pool", None)
-                    if pools[testing]:
-                        await pools[testing].close()
-                    container.state.postgres_pool = None
-=======
         if hasattr(container, "state") and getattr(container.state, "postgres_pool", None):
             pool = getattr(container.state, "postgres_pool", None)
             if pool:
                 await pool.close()
             container.state.postgres_pool = None
->>>>>>> 05094857
 
         # CLOSE S3 #
         if hasattr(container, "state") and getattr(container.state, "s3_client", None):
