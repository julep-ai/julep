import asyncio
from datetime import timedelta
from typing import Any, TypeVar

from temporalio import workflow
from temporalio.common import SearchAttributeKey, SearchAttributePair, TypedSearchAttributes
from temporalio.exceptions import ActivityError, ApplicationError, ChildWorkflowError

from ...common.retry_policies import DEFAULT_RETRY_POLICY

with workflow.unsafe.imports_passed_through():
    from ...activities import task_steps
    from ...autogen.openapi_model import (
        EvaluateStep,
        TaskSpecDef,
        TransitionTarget,
        Workflow,
        WorkflowStep,
        YieldStep,
    )
    from ...common.protocol.tasks import (
        ExecutionInput,
        StepContext,
    )
    from ...common.utils.workflows import PAR_PREFIX, SEPARATOR
    from ...env import task_max_parallelism, temporal_heartbeat_timeout

T = TypeVar("T")


def validate_execution_input(execution_input: ExecutionInput) -> TaskSpecDef:
    """Validates and returns the task from execution input.

    Args:
        execution_input: The execution input to validate

    Returns:
        The validated task

    Raises:
        ApplicationError: If task is None
    """
    if execution_input.task is None:
        msg = "Execution input task cannot be None"
        raise ApplicationError(msg)
    return execution_input.task


async def base_evaluate_activity(
    expr: str, context: StepContext | None = None, values: dict[str, Any] | None = None
) -> Any:
    try:
        return await workflow.execute_activity(
            task_steps.base_evaluate,
            args=[expr, context, values],
            schedule_to_close_timeout=timedelta(seconds=30),
            retry_policy=DEFAULT_RETRY_POLICY,
            heartbeat_timeout=timedelta(seconds=temporal_heartbeat_timeout),
        )
    except ActivityError as e:
        while isinstance(e, ActivityError) and getattr(e, "__cause__", None):
            e = e.__cause__
        raise e


async def continue_as_child(
    execution_input: ExecutionInput,
    start: TransitionTarget,
    current_input: Any,
    user_state: dict[str, Any] = {},
) -> Any:
    info = workflow.info()

    # FIXME: This doesn't actually work
    if info.is_continue_as_new_suggested():
        run = workflow.continue_as_new
    else:
        run = lambda *args, **kwargs: workflow.execute_child_workflow(  # noqa: E731
            info.workflow_type, *args, **kwargs
        )

<<<<<<< HEAD
    search_attrs = []
    if execution_input.execution and execution_input.execution.id:
        execution_id = execution_input.execution.id
        execution_id_key = SearchAttributeKey.for_keyword("CustomStringField")
        search_attrs.append(SearchAttributePair(execution_id_key, str(execution_id)))
=======
    if execution_input.execution is None:
        msg = "Execution input execution cannot be None"
        raise ApplicationError(msg)

    execution_id = execution_input.execution.id
    execution_id_key = SearchAttributeKey.for_keyword("CustomStringField")
>>>>>>> fc337bd5

    try:
        return await run(
            args=[
                execution_input,
                start,
                current_input,
            ],
            retry_policy=DEFAULT_RETRY_POLICY,
            memo=workflow.memo() | user_state,
            search_attributes=TypedSearchAttributes(search_attrs),
        )
    except Exception as e:
        while isinstance(e, ChildWorkflowError) and getattr(e, "__cause__", None):
            e = e.__cause__
        e.transitioned = True
        raise e


async def execute_switch_branch(
    *,
    context: StepContext,
    execution_input: ExecutionInput,
    switch: list,
    index: int,
    current_input: Any,
    user_state: dict[str, Any] = {},
) -> Any:
    task = validate_execution_input(execution_input)
    workflow.logger.info(f"Switch step: Chose branch {index}")
    chosen_branch = switch[index]

    seprated_workflow_name = SEPARATOR + context.cursor.workflow + SEPARATOR

    case_wf_name = f"{seprated_workflow_name}[{context.cursor.step}].case"

    case_task = task.model_copy()
    case_task.workflows = [
        Workflow(name=case_wf_name, steps=[chosen_branch.then]),
        *case_task.workflows,
    ]

    case_execution_input = execution_input.model_copy()
    case_execution_input.task = case_task

    case_next_target = TransitionTarget(workflow=case_wf_name, step=0)

    return await continue_as_child(
        case_execution_input,
        case_next_target,
        current_input,
        user_state=user_state,
    )


async def execute_if_else_branch(
    *,
    context: StepContext,
    execution_input: ExecutionInput,
    then_branch: WorkflowStep,
    else_branch: WorkflowStep | None,
    condition: bool,
    current_input: Any,
    user_state: dict[str, Any] = {},
) -> Any:
    task = validate_execution_input(execution_input)
    workflow.logger.info(f"If-Else step: Condition evaluated to {condition}")
    chosen_branch = then_branch if condition else else_branch

    if chosen_branch is None:
        chosen_branch = EvaluateStep(evaluate={"output": "_"})

    separated_workflow_name = SEPARATOR + context.cursor.workflow + SEPARATOR

    if_else_wf_name = f"{separated_workflow_name}[{context.cursor.step}].if_else"
    if_else_wf_name += ".then" if condition else ".else"

    if_else_task = task.model_copy()
    if_else_task.workflows = [
        Workflow(name=if_else_wf_name, steps=[chosen_branch]),
        *if_else_task.workflows,
    ]

    if_else_execution_input = execution_input.model_copy()
    if_else_execution_input.task = if_else_task

    if_else_next_target = TransitionTarget(workflow=if_else_wf_name, step=0)

    return await continue_as_child(
        if_else_execution_input,
        if_else_next_target,
        current_input,
        user_state=user_state,
    )


async def execute_foreach_step(
    *,
    context: StepContext,
    execution_input: ExecutionInput,
    do_step: WorkflowStep,
    items: list[Any],
    current_input: Any,
    user_state: dict[str, Any] = {},
) -> Any:
    task = validate_execution_input(execution_input)
    workflow.logger.info(f"Foreach step: Iterating over {len(items)} items")
    results = []

    for i, item in enumerate(items):
        separated_workflow_name = SEPARATOR + context.cursor.workflow + SEPARATOR

        foreach_wf_name = f"{separated_workflow_name}[{context.cursor.step}].foreach[{i}]"
        foreach_task = task.model_copy()
        foreach_task.workflows = [
            Workflow(name=foreach_wf_name, steps=[do_step]),
            *foreach_task.workflows,
        ]

        foreach_execution_input = execution_input.model_copy()
        foreach_execution_input.task = foreach_task
        foreach_next_target = TransitionTarget(workflow=foreach_wf_name, step=0)

        result = await continue_as_child(
            foreach_execution_input,
            foreach_next_target,
            item,
            user_state=user_state,
        )
        results.append(result)

    return results


async def execute_map_reduce_step(
    *,
    context: StepContext,
    execution_input: ExecutionInput,
    map_defn: WorkflowStep,
    items: list[Any],
    current_input: Any,
    user_state: dict[str, Any] = {},
    reduce: str | None = None,
    initial: Any = [],
) -> Any:
    task = validate_execution_input(execution_input)
    workflow.logger.info(f"MapReduce step: Processing {len(items)} items")
    result = initial
    reduce = "$ results + [_]" if reduce is None else reduce

    for i, item in enumerate(items):
        separated_workflow_name = SEPARATOR + context.cursor.workflow + SEPARATOR

        workflow_name = f"{separated_workflow_name}[{context.cursor.step}].mapreduce[{i}]"
        map_reduce_task = task.model_copy()
        map_reduce_task.workflows = [
            Workflow(name=workflow_name, steps=[map_defn]),
            *map_reduce_task.workflows,
        ]

        map_reduce_execution_input = execution_input.model_copy()
        map_reduce_execution_input.task = map_reduce_task
        # NOTE: Step needs to be refactored to support multiple steps
        map_reduce_next_target = TransitionTarget(workflow=workflow_name, step=0)

        output = await continue_as_child(
            map_reduce_execution_input,
            map_reduce_next_target,
            item,
            user_state=user_state,
        )

        result = await workflow.execute_activity(
            task_steps.base_evaluate,
            args=[reduce, None, {"results": result, "_": output}],
            schedule_to_close_timeout=timedelta(seconds=30),
            retry_policy=DEFAULT_RETRY_POLICY,
            heartbeat_timeout=timedelta(seconds=temporal_heartbeat_timeout),
        )

    return result


async def execute_map_reduce_step_parallel(
    *,
    context: StepContext,
    execution_input: ExecutionInput,
    map_defn: WorkflowStep,
    items: list[Any],
    current_input: Any,
    user_state: dict[str, Any] = {},
    initial: Any = [],
    reduce: str | None = None,
    parallelism: int = task_max_parallelism,
) -> Any:
    task = validate_execution_input(execution_input)
    workflow.logger.info(f"MapReduce step: Processing {len(items)} items")
    results = initial

    if isinstance(context.current_step.map, YieldStep):
        msg = "Subworkflow step not supported in parallel map reduce"
        raise ValueError(msg)

    parallelism = min(parallelism, task_max_parallelism)
    assert parallelism > 1, "Parallelism must be greater than 1"

    # Modify reduce expression to use reduce function (since we are passing a list)
    reduce = "results + [_]" if reduce is None else reduce
    reduce = reduce.replace("_", "_item").replace("results", "_result")

    # Explanation:
    # - reduce is the reduce expression
    # - reducer_lambda is the lambda function that will be used to reduce the results
    extra_lambda_strs = {"reducer_lambda": f"lambda _result, _item: ({reduce})"}

    reduce = "$ reduce(reducer_lambda, _, results)"

    # First create batches of items to run in parallel
    batches = [items[i : i + parallelism] for i in range(0, len(items), parallelism)]

    for i, batch in enumerate(batches):
        batch_pending = []

        for j, item in enumerate(batch):
            # Parallel batch workflow name
            # Note: Added PAR: prefix to easily identify parallel batches in logs
            separated_workflow_name = SEPARATOR + context.cursor.workflow + SEPARATOR

            workflow_name = f"{PAR_PREFIX}{separated_workflow_name}[{context.cursor.step}].mapreduce[{i}][{j}]"
            map_reduce_task = task.model_copy()
            map_reduce_task.workflows = [
                Workflow(name=workflow_name, steps=[map_defn]),
                *map_reduce_task.workflows,
            ]

            map_reduce_execution_input = execution_input.model_copy()
            map_reduce_execution_input.task = map_reduce_task
            map_reduce_next_target = TransitionTarget(workflow=workflow_name, step=0)

            batch_pending.append(
                asyncio.create_task(
                    continue_as_child(
                        map_reduce_execution_input,
                        map_reduce_next_target,
                        item,
                        user_state=user_state,
                    )
                )
            )

        # Wait for all the batch items to complete
        try:
            batch_results = await asyncio.gather(*batch_pending)

            # Reduce the results of the batch
            results = await workflow.execute_activity(
                task_steps.base_evaluate,
                args=[
                    reduce,
                    None,
                    {"results": results, "_": batch_results},
                    extra_lambda_strs,
                ],
                schedule_to_close_timeout=timedelta(seconds=30),
                retry_policy=DEFAULT_RETRY_POLICY,
                heartbeat_timeout=timedelta(seconds=temporal_heartbeat_timeout),
            )

        except BaseException as e:
            workflow.logger.error(f"Error in batch {i}: {e}")
            msg = f"Error in batch {i}: {e}"
            raise ApplicationError(msg) from e

    return results<|MERGE_RESOLUTION|>--- conflicted
+++ resolved
@@ -79,20 +79,12 @@
             info.workflow_type, *args, **kwargs
         )
 
-<<<<<<< HEAD
-    search_attrs = []
-    if execution_input.execution and execution_input.execution.id:
-        execution_id = execution_input.execution.id
-        execution_id_key = SearchAttributeKey.for_keyword("CustomStringField")
-        search_attrs.append(SearchAttributePair(execution_id_key, str(execution_id)))
-=======
     if execution_input.execution is None:
         msg = "Execution input execution cannot be None"
         raise ApplicationError(msg)
 
     execution_id = execution_input.execution.id
     execution_id_key = SearchAttributeKey.for_keyword("CustomStringField")
->>>>>>> fc337bd5
 
     try:
         return await run(
