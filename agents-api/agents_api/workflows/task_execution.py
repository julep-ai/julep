--- conflicted
+++ resolved
@@ -10,12 +10,6 @@
         if_else_step,
         prompt_step,
         transition_step,
-<<<<<<< HEAD
-    )
-    from ..common.protocol.tasks import (
-        ExecutionInput,
-        # ToolCallWorkflowStep,
-=======
         evaluate_step,
         tool_call_step,
     )
@@ -24,16 +18,11 @@
         PromptWorkflowStep,
         EvaluateWorkflowStep,
         ToolCallWorkflowStep,
->>>>>>> 687f487b
         # ErrorWorkflowStep,
         IfElseWorkflowStep,
         PromptWorkflowStep,
         StepContext,
         TransitionInfo,
-<<<<<<< HEAD
-        # EvaluateWorkflowStep,
-=======
->>>>>>> 687f487b
         YieldWorkflowStep,
     )
 
