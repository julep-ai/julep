[project]
name = "agents-api"
version = "1.0.0"
description = "Julep's backend API"
readme = "README.md"
requires-python = ">=3.12,<3.13"
dependencies = [
  "aiobotocore~=2.15.2",
  "anthropic~=0.37.1",
  "anyio~=4.4.0",
  "arrow~=1.3.0",
  "async-lru~=2.0.4",
  "beartype~=0.18.5",
  "en-core-web-sm @ https://github.com/explosion/spacy-models/releases/download/en_core_web_sm-3.8.0/en_core_web_sm-3.8.0-py3-none-any.whl",
  "environs~=10.3.0",
  "fastapi~=0.115.4",
  "fire~=0.5.0",
  "google-re2~=1.1.20240702",
  "gunicorn~=23.0.0",
  "httpx~=0.27.0",
  "jinja2schema~=0.1.4",
  "jinja2~=3.1.4",
  "jsonschema~=4.22.0",
  "langchain-core~=0.3.14",
  "larch-pickle~=1.4.3",
  "litellm",
  "lz4~=4.3.3",
  "msgpack~=1.1.0",
  "numpy>=2.0.0,<2.1.0",
  "openai~=1.55.0",
  "pandas~=2.2.2",
  "prometheus-client~=0.21.0",
  "prometheus-fastapi-instrumentator~=7.0.0",
  "pycozo-async~=0.7.7",
  "pycozo[embedded]~=0.7.6",
  "pydantic-partial~=0.5.5",
  "pydantic[email]~=2.10.2",
  "python-box~=7.2.0",
  "scalar-fastapi~=1.0.3",
  "sentry-sdk[fastapi]~=2.13.0",
  "simpleeval~=0.9.13",
  "simsimd~=5.9.4",
  "spacy~=3.8.2",
  "sse-starlette~=2.1.3",
  "temporalio[opentelemetry]~=1.8",
  "tenacity~=9.0.0",
  "thefuzz~=0.22.1",
  "tiktoken~=0.7.0",
  "uvicorn~=0.30.6",
  "uvloop~=0.21.0",
  "xxhash~=3.5.0",
  "spacy-chunks>=0.0.2",
  "uuid7>=0.1.0",
<<<<<<< HEAD
  "psycopg>=3.2.3",
=======
>>>>>>> 19077873
  "asyncpg>=0.30.0",
  "sqlglot>=26.0.0",
]

[dependency-groups]
dev = [
    "cozo-migrate>=0.2.4",
    "datamodel-code-generator>=0.26.3",
    "ipython>=8.30.0",
    "ipywidgets>=8.1.5",
    "julep>=1.43.1",
    "jupyterlab>=4.3.1",
    "pip>=24.3.1",
    "poethepoet>=0.31.1",
    "pyjwt>=2.10.1",
    "pyright>=1.1.389",
    "pytype>=2024.10.11",
    "ruff>=0.8.1",
    "ward>=0.68.0b0",
]

[tool.setuptools]
py-modules = [
    "agents_api"
]

[tool.uv.sources]
litellm = { url = "https://github.com/julep-ai/litellm/archive/fix_anthropic_tool_image_content.zip" }
<|MERGE_RESOLUTION|>--- conflicted
+++ resolved
@@ -51,10 +51,6 @@
   "xxhash~=3.5.0",
   "spacy-chunks>=0.0.2",
   "uuid7>=0.1.0",
-<<<<<<< HEAD
-  "psycopg>=3.2.3",
-=======
->>>>>>> 19077873
   "asyncpg>=0.30.0",
   "sqlglot>=26.0.0",
 ]
