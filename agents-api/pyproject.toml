[tool.poetry]
name = "agents-api"
version = "0.1.0"
description = ""
authors = ["Julep Developers <developers@julep.ai>"]
readme = "README.md"
packages = [{include = "agents_api"}]

[tool.poetry.dependencies]
python = ">=3.12,<3.13"
fastapi = "^0.112.1"
pycozo = {extras = ["embedded"], version = "^0.7.6"}
uvicorn = "^0.30.6"
fire = "^0.5.0"
environs = "^10.3.0"
pandas = "^2.2.2"
openai = "^1.41.0"
httpx = "^0.27.0"
sentry-sdk = {extras = ["fastapi"], version = "^2.13.0"}
temporalio = "^1.7.0"
pydantic = {extras = ["email"], version = "^2.9.2"}
arrow = "^1.3.0"
jinja2 = "^3.1.4"
jinja2schema = "^0.1.4"
jsonschema = "^4.21.1"
litellm = "^1.46.7"
numpy = "^2.1.0"
tiktoken = "^0.7.0"
tenacity = "^9.0.0"
beartype = "^0.18.5"
pydantic-partial = "^0.5.5"
simpleeval = "^0.9.13"
lz4 = "^4.3.3"

google-re2 = "^1.1.20240702"
scalar-fastapi = "^1.0.3"
sse-starlette = "^2.1.3"
anyio = "^4.4.0"
python-box = {extras = [], version = "^7.2.0"}
prometheus-fastapi-instrumentator = "^7.0.0"
<<<<<<< HEAD
boto3 = "^1.35.39"
xxhash = "^3.5.0"
ruamel-yaml = "^0.18.6"

=======
>>>>>>> f4f9b87b
[tool.poetry.group.dev.dependencies]
ipython = "^8.26.0"
ruff = "^0.5.5"
datamodel-code-generator = "^0.25.9"
cozo-migrate = "^0.2.0"
poethepoet = "^0.25.1"
pytype = ">=2024.9.13"
pyjwt = "^2.8.0"
ward = "^0.68.0b0"
jupyterlab = "^4.2.4"
ipywidgets = "^8.1.3"

wat-inspector = "^0.2.1"
julep = ">=1.0,<2.0"
[build-system]
requires = ["poetry-core"]
build-backend = "poetry.core.masonry.api"

[tool.poetry.scripts]
agents-api = "scripts.agents_api:run"

[tool.poe.tasks]
format = "ruff format"
lint = "ruff check --select I --fix --unsafe-fixes agents_api/**/*.py migrations/**/*.py tests/**/*.py"
typecheck = "pytype --config pytype.toml"
check = [
    "lint",
    "format",
    "typecheck",
]
codegen = """
datamodel-codegen \
  --input ../openapi.yaml \
  --input-file-type openapi \
  --output agents_api/autogen/ \
  --output-model-type pydantic_v2.BaseModel \
  --strict-types bool \
  --strict-nullable \
  --allow-population-by-field-name \
  --field-include-all-keys \
  --reuse-model \
  --snake-case-field \
  --enum-field-as-literal all \
  --field-constraints \
  --use-operation-id-as-name \
  --use-schema-description \
  --use-field-description \
  --use-annotated \
  --use-default \
  --use-unique-items-as-set \
  --use-subclass-enum \
  --use-union-operator \
  --use-one-literal-as-default \
  --use-double-quotes \
  --use-exact-imports \
  --use-standard-collections \
  --use-non-positive-negative-number-constrained-types \
  --target-python-version 3.11 \
  --collapse-root-models \
  --openapi-scopes schemas \
  --keep-model-order \
  --disable-timestamp"""

[tool.poe.tasks.test]
env = { AGENTS_API_TESTING = "true", PYTHONPATH = "{PYTHONPATH}:." }
cmd = "ward test"<|MERGE_RESOLUTION|>--- conflicted
+++ resolved
@@ -38,13 +38,10 @@
 anyio = "^4.4.0"
 python-box = {extras = [], version = "^7.2.0"}
 prometheus-fastapi-instrumentator = "^7.0.0"
-<<<<<<< HEAD
 boto3 = "^1.35.39"
 xxhash = "^3.5.0"
 ruamel-yaml = "^0.18.6"
 
-=======
->>>>>>> f4f9b87b
 [tool.poetry.group.dev.dependencies]
 ipython = "^8.26.0"
 ruff = "^0.5.5"
