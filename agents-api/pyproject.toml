--- conflicted
+++ resolved
@@ -32,14 +32,9 @@
 xxhash = "^3.4.1"
 tenacity = "^8.3.0"
 beartype = "^0.18.5"
-<<<<<<< HEAD
-cel-python = "^0.1.5"
+pydantic-partial = "^0.5.5"
+simpleeval = "^0.9.13"
 
-mergedeep = "^1.3.4"
-pydantic-partial = "^0.5.5"
-=======
-simpleeval = "^0.9.13"
->>>>>>> 787ba7bf
 [tool.poetry.group.dev.dependencies]
 ipython = "^8.18.1"
 ruff = "^0.5.5"
