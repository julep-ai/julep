--- conflicted
+++ resolved
@@ -30,12 +30,6 @@
   </h3>
 </div>
 
-<<<<<<< HEAD
-# **Julep AI Changelog for 15 May 2025** ✨
-
-- **Minor Feature**: Updated `julep run` to execute tasks via the API with clearer error reporting ✨
-- **Minor Docs**: Added examples for task execution and error handling in CLI docs 📚
-=======
 # **Julep AI Changelog for 21 May 2025** ✨
 
 <!-- ───────────  Core platform improvements merged from *dev*  ─────────── -->
@@ -69,8 +63,10 @@
 > _This list covers the most significant code-related PRs merged to **main** on 21 May 2025.  
 > For everything else, see the full list of [recent pull requests](https://github.com/julep-ai/julep/pulls?q=is:pr+created:>=2025-04-21)._  
 
----
->>>>>>> 7723b940
+# **Julep AI Changelog for 15 May 2025** ✨
+
+- **Minor Feature**: Updated `julep run` to execute tasks via the API with clearer error reporting ✨
+- **Minor Docs**: Added examples for task execution and error handling in CLI docs 📚
 
 # **Julep AI Changelog for 9 May 2025** ✨
 
