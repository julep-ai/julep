--- conflicted
+++ resolved
@@ -55,14 +55,11 @@
 > [!TIP]
 > Ready to join the fun? **[Tweet that you are participating](https://twitter.com/intent/tweet?text=Pumped%20to%20be%20participating%20in%20%40devfestai%20with%20%40julep_ai%20building%20%23ai%20%23agents%20%23workflows%20Let's%20gooo!%20https%3A%2F%2Fgit.new%2Fjulep)** and let's get coding! 🖥️
 
-<<<<<<< HEAD
-=======
 > [!NOTE]
 > Get your API key [here](https://dashboard-dev.julep.ai).
 >  
 > While we are in beta, you can also reach out on [Discord](https://discord.com/invite/JTSBGRZrzj) to get rate limits lifted on your API key.
 
->>>>>>> 637d50b9
 ![Julep DevFest.AI](https://media.giphy.com/media/YjyUeyotft6epaMHtU/giphy.gif)
 
 </details>
@@ -302,15 +299,9 @@
 ```
 
 > [!NOTE]
-<<<<<<< HEAD
-> ~~Get your API key [here](https://app.julep.ai/api-keys).~~
->  
-> While we are in beta, you can reach out on [Discord](https://discord.com/invite/JTSBGRZrzj) to get your API key.
-=======
 > Get your API key [here](https://dashboard-dev.julep.ai).
 >  
 > While we are in beta, you can also reach out on [Discord](https://discord.com/invite/JTSBGRZrzj) to get rate limits lifted on your API key.
->>>>>>> 637d50b9
 
 > [!TIP]
 > 💻 Are you a _show me the code!™_ kind of person? We have created a ton of cookbooks for you to get started with. **Check out the [cookbooks](/cookbooks)** to browse through examples.
@@ -349,15 +340,9 @@
 ```
 
 ### Step 2: Create a Task that generates a story and comic strip
-<<<<<<< HEAD
 
 Let's define a multi-step task to create a story and generate a paneled comic strip based on an input idea:
 
-=======
-
-Let's define a multi-step task to create a story and generate a paneled comic strip based on an input idea:
-
->>>>>>> 637d50b9
 ```python
 # 📋 Task
 # Create a task that takes an idea and creates a story and a 4-panel comic strip
@@ -431,7 +416,6 @@
 ```
 
 ### Step 4: Chat with the Agent
-<<<<<<< HEAD
 
 Start an interactive chat session with the agent:
 
@@ -445,21 +429,6 @@
         message=message,
     )
 
-=======
-
-Start an interactive chat session with the agent:
-
-```python
-session = client.sessions.create(agent_id=agent.id)
-
-# 💬 Send messages to the agent
-while (message := input("Enter a message: ")) != "quit":
-    response = client.sessions.chat(
-        session_id=session.id,
-        message=message,
-    )
-
->>>>>>> 637d50b9
     print(response)
 ``` 
 
