import uuid
import openai
from operator import itemgetter
from starlette.status import HTTP_201_CREATED, HTTP_202_ACCEPTED
from fastapi import APIRouter, HTTPException, status
from fastapi.responses import JSONResponse
from pydantic import UUID4
from .protocol import (
    CreateSessionRequest,
    UpdateSessionRequest,
    Session, 
    ChatRequest,
    Suggestion,
    ChatMessage,
)
from memory_api.clients.cozo import client
from memory_api.common.db.entries import add_entries
from memory_api.common.protocol.entries import Entry
from memory_api.env import summarization_ratio_threshold
from memory_api.clients.worker.types import MemoryManagementTaskArgs, ChatML
from memory_api.clients.worker.worker import add_summarization_task
from memory_api.models.session.get_session import get_session_query
from memory_api.models.session.create_session import create_session_query
from memory_api.models.session.list_sessions import list_sessions_query
from memory_api.models.session.context_window import context_window_query_beliefs


models_map = {
    "samantha-1-alpha": "julep-ai/samantha-1-alpha",
}


router = APIRouter()


@router.get("/sessions/{session_id}")
async def get_session(session_id: UUID4) -> Session:
<<<<<<< HEAD
    query = f"""
        input[session_id] <- [[
        to_uuid("{session_id}"),
    ]]

    ?[
        character_id,
        user_id,
        session_id,
        updated_at,
        situation,
        summary,
        metadata,
        created_at,
    ] := input[session_id],
        *sessions{{
            character_id,
            user_id,
            session_id,
            situation,
            summary,
            metadata,
            updated_at: validity,
            created_at,
            @ "NOW"
        }}, updated_at = to_int(validity)
    """
=======
    try:
        res = [
            row.to_dict() 
            for _, row in client.run(
                get_session_query.format(session_id=session_id),
            ).iterrows()
        ][0]
        return Session(**res)
    except (IndexError, KeyError):
        raise HTTPException(
            status_code=status.HTTP_404_NOT_FOUND,
            detail="Session not found",
        )


@router.post("/sessions/", status_code=HTTP_201_CREATED)
async def create_session(request: CreateSessionRequest) -> Session:
    client.run(
        create_session_query.format(
            id=request.id,
            agent_id=request.agent_id,
            user_id=request.user_id,
            situation=request.situation,
        ),
    )

    return await get_session(request.id)


@router.get("/sessions/")
async def list_sessions(limit: int = 100, offset: int = 0) -> list[Session]:
    return [
        Session(**row.to_dict()) 
        for _, row in client.run(
            list_sessions_query.format(
                limit=limit, 
                offset=offset,
            ),
        ).iterrows()
    ]
>>>>>>> 15a6019f


@router.delete("/sessions/{session_id}", status_code=HTTP_202_ACCEPTED)
async def delete_session(session_id: UUID4):
    try:
        client.rm("sessions", {"session_id": session_id})
    except (IndexError, KeyError):
        raise HTTPException(
            status_code=status.HTTP_404_NOT_FOUND,
            detail="Session not found",
        )


<<<<<<< HEAD
@router.post("/sessions/", status_code=HTTP_201_CREATED)
async def create_session(request: CreateSessionRequest) -> Session:
    query = f"""
        ?[session_id, agent_id, user_id, situation, metadata] <- [[
        to_uuid("{request.id}"),
        to_uuid("{request.agent_id}"),
        to_uuid("{request.user_id}"),
        "{request.situation}",
        {{}},
    ]]

    :put sessions {{
        agent_id,
        user_id,
        session_id,
        situation,
        metadata,
    }}
    """

    client.run(query)

    return await get_session(request.id)


@router.get("/sessions/")
async def list_sessions(limit: int = 100, offset: int = 0) -> list[Session]:
    query = f"""
    ?[
        agent_id,
        user_id,
        session_id,
        updated_at,
        situation,
        summary,
        metadata,
        created_at,
    ] := *sessions{{
        agent_id,
        user_id,
        session_id,
        situation,
        summary,
        metadata,
        updated_at: validity,
        created_at,
        @ "NOW"
    }}

    :limit {limit}
    :offset {offset}
    """

    return [
        Session(**row.to_dict()) for _, row in client.run(query).iterrows()
    ]


@router.delete("/sessions/{session_id}", status_code=HTTP_202_ACCEPTED)
async def delete_session(session_id: UUID4):
    try:
        client.rm("sessions", {"session_id": session_id})
    except (IndexError, KeyError):
        raise HTTPException(
            status_code=status.HTTP_404_NOT_FOUND,
            detail="Session not found",
        )


=======
>>>>>>> 15a6019f
@router.put("/sessions/{session_id}")
async def update_session(session_id: UUID4, request: UpdateSessionRequest) -> Session:
    client.update(
        "sessions",
        {
            "session_id": session_id,
            "situation": request.situation,
        },
    )

    return await get_session(session_id)


@router.get("/sessions/{session_id}/suggestions")
async def get_suggestions(session_id: UUID4, limit: int = 100, offset: int = 0) -> list[Suggestion]:
    pass


@router.get("/sessions/{session_id}/history")
async def get_history(session_id: UUID4, limit: int = 100, offset: int = 0) -> list[ChatMessage]:
    pass


@router.post("/sessions/{session_id}/chat")
async def session_chat(session_id: UUID4, request: ChatRequest):
    entries: list[Entry] = []
    for m in request.params.messages:
        m.session_id = session_id
        entries.append(m)
    
    add_entries(entries)

<<<<<<< HEAD
    resp = client.run(context_window_query_beliefs.replace("{session_id}", session_id))
=======
    resp = client.run(context_window_query_beliefs.format(session_id=session_id))
>>>>>>> 15a6019f

    try:
        model_data = resp["model_data"][0]
        character_data = resp["character_data"][0]
    except (IndexError, KeyError):
        raise HTTPException(
            status_code=status.HTTP_404_NOT_FOUND,
            detail="Character or model data not found",
        )
    
    entries = sorted(resp["entries"][0], key=itemgetter("timestamp"))
    summarization_threshold = model_data["max_length"] * summarization_ratio_threshold

    if resp["total_tokens"][0] >= summarization_threshold:
        await add_summarization_task(
            MemoryManagementTaskArgs(
                session_id=session_id, 
                model=models_map.get(model_data["model_name"], model_data["model_name"]), 
                dialog=[
                    ChatML(
                        **{
                            **e, 
                            "session_id": session_id, 
                            "entry_id": uuid.UUID(bytes=bytes(e.get("entry_id"))),
                        },
                    ) 
                    for e in entries if e.get("role") != "system"
                ],
            ),
        )

    # generate response
    default_settings = model_data["default_settings"]
    messages = [
        {
            "role": e.get("role"), 
            "name": e.get("name"), 
            "content": e["content"] if not isinstance(e["content"], list) else "\n".join(e["content"]),
        } 
        for e in entries if e.get("content")
    ]

    response = openai.ChatCompletion.create(
        model=model_data["model_name"],
        messages=messages,
        max_tokens=default_settings["max_tokens"],
        temperature=default_settings["temperature"],
        repetition_penalty=default_settings["repetition_penalty"],
        frequency_penalty=default_settings["frequency_penalty"],
    )

    # add response as an entry
    add_entries(
        [
            Entry(
                session_id=session_id, 
                role="assistant", 
                name=character_data["name"], 
                content=response["choices"][0]["text"], 
                token_count=response["usage"]["total_tokens"],
            )
        ]
    )

    return JSONResponse(response)<|MERGE_RESOLUTION|>--- conflicted
+++ resolved
@@ -8,7 +8,7 @@
 from .protocol import (
     CreateSessionRequest,
     UpdateSessionRequest,
-    Session, 
+    Session,
     ChatRequest,
     Suggestion,
     ChatMessage,
@@ -35,38 +35,9 @@
 
 @router.get("/sessions/{session_id}")
 async def get_session(session_id: UUID4) -> Session:
-<<<<<<< HEAD
-    query = f"""
-        input[session_id] <- [[
-        to_uuid("{session_id}"),
-    ]]
-
-    ?[
-        character_id,
-        user_id,
-        session_id,
-        updated_at,
-        situation,
-        summary,
-        metadata,
-        created_at,
-    ] := input[session_id],
-        *sessions{{
-            character_id,
-            user_id,
-            session_id,
-            situation,
-            summary,
-            metadata,
-            updated_at: validity,
-            created_at,
-            @ "NOW"
-        }}, updated_at = to_int(validity)
-    """
-=======
     try:
         res = [
-            row.to_dict() 
+            row.to_dict()
             for _, row in client.run(
                 get_session_query.format(session_id=session_id),
             ).iterrows()
@@ -96,84 +67,13 @@
 @router.get("/sessions/")
 async def list_sessions(limit: int = 100, offset: int = 0) -> list[Session]:
     return [
-        Session(**row.to_dict()) 
+        Session(**row.to_dict())
         for _, row in client.run(
             list_sessions_query.format(
-                limit=limit, 
+                limit=limit,
                 offset=offset,
             ),
         ).iterrows()
-    ]
->>>>>>> 15a6019f
-
-
-@router.delete("/sessions/{session_id}", status_code=HTTP_202_ACCEPTED)
-async def delete_session(session_id: UUID4):
-    try:
-        client.rm("sessions", {"session_id": session_id})
-    except (IndexError, KeyError):
-        raise HTTPException(
-            status_code=status.HTTP_404_NOT_FOUND,
-            detail="Session not found",
-        )
-
-
-<<<<<<< HEAD
-@router.post("/sessions/", status_code=HTTP_201_CREATED)
-async def create_session(request: CreateSessionRequest) -> Session:
-    query = f"""
-        ?[session_id, agent_id, user_id, situation, metadata] <- [[
-        to_uuid("{request.id}"),
-        to_uuid("{request.agent_id}"),
-        to_uuid("{request.user_id}"),
-        "{request.situation}",
-        {{}},
-    ]]
-
-    :put sessions {{
-        agent_id,
-        user_id,
-        session_id,
-        situation,
-        metadata,
-    }}
-    """
-
-    client.run(query)
-
-    return await get_session(request.id)
-
-
-@router.get("/sessions/")
-async def list_sessions(limit: int = 100, offset: int = 0) -> list[Session]:
-    query = f"""
-    ?[
-        agent_id,
-        user_id,
-        session_id,
-        updated_at,
-        situation,
-        summary,
-        metadata,
-        created_at,
-    ] := *sessions{{
-        agent_id,
-        user_id,
-        session_id,
-        situation,
-        summary,
-        metadata,
-        updated_at: validity,
-        created_at,
-        @ "NOW"
-    }}
-
-    :limit {limit}
-    :offset {offset}
-    """
-
-    return [
-        Session(**row.to_dict()) for _, row in client.run(query).iterrows()
     ]
 
 
@@ -188,8 +88,6 @@
         )
 
 
-=======
->>>>>>> 15a6019f
 @router.put("/sessions/{session_id}")
 async def update_session(session_id: UUID4, request: UpdateSessionRequest) -> Session:
     client.update(
@@ -219,14 +117,10 @@
     for m in request.params.messages:
         m.session_id = session_id
         entries.append(m)
-    
+
     add_entries(entries)
 
-<<<<<<< HEAD
-    resp = client.run(context_window_query_beliefs.replace("{session_id}", session_id))
-=======
     resp = client.run(context_window_query_beliefs.format(session_id=session_id))
->>>>>>> 15a6019f
 
     try:
         model_data = resp["model_data"][0]
@@ -236,23 +130,23 @@
             status_code=status.HTTP_404_NOT_FOUND,
             detail="Character or model data not found",
         )
-    
+
     entries = sorted(resp["entries"][0], key=itemgetter("timestamp"))
     summarization_threshold = model_data["max_length"] * summarization_ratio_threshold
 
     if resp["total_tokens"][0] >= summarization_threshold:
         await add_summarization_task(
             MemoryManagementTaskArgs(
-                session_id=session_id, 
-                model=models_map.get(model_data["model_name"], model_data["model_name"]), 
+                session_id=session_id,
+                model=models_map.get(model_data["model_name"], model_data["model_name"]),
                 dialog=[
                     ChatML(
                         **{
-                            **e, 
-                            "session_id": session_id, 
+                            **e,
+                            "session_id": session_id,
                             "entry_id": uuid.UUID(bytes=bytes(e.get("entry_id"))),
                         },
-                    ) 
+                    )
                     for e in entries if e.get("role") != "system"
                 ],
             ),
@@ -262,10 +156,10 @@
     default_settings = model_data["default_settings"]
     messages = [
         {
-            "role": e.get("role"), 
-            "name": e.get("name"), 
+            "role": e.get("role"),
+            "name": e.get("name"),
             "content": e["content"] if not isinstance(e["content"], list) else "\n".join(e["content"]),
-        } 
+        }
         for e in entries if e.get("content")
     ]
 
@@ -282,10 +176,10 @@
     add_entries(
         [
             Entry(
-                session_id=session_id, 
-                role="assistant", 
-                name=character_data["name"], 
-                content=response["choices"][0]["text"], 
+                session_id=session_id,
+                role="assistant",
+                name=character_data["name"],
+                content=response["choices"][0]["text"],
                 token_count=response["usage"]["total_tokens"],
             )
         ]
