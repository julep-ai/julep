import os
import uuid

import yaml
from julep import Client

from dotenv import load_dotenv

load_dotenv(override=True)

openweathermap_api_key = os.getenv("OPENWEATHERMAP_API_KEY")
brave_api_key = os.getenv("BRAVE_API_KEY")

# Get your API key from [here](https://dashboard.julep.ai/)
api_key = os.getenv("JULEP_API_KEY")
if not api_key:
    msg = "JULEP_API_KEY not found in environment variables"
    raise ValueError(msg)

# Global UUID is generated for agent and task
AGENT_UUID = uuid.uuid4()
TASK_UUID = uuid.uuid4()

# Creating Julep Client with the API Key
<<<<<<< HEAD
api_key = os.getenv("JULEP_API_KEY")
client = Client(api_key=api_key, environment="dev")
=======
client = Client(api_key=api_key, environment="production")
>>>>>>> 83fc7c12

# Creating an "agent"
name = "Jarvis"
about = "The original AI conscious the Iron Man."
default_settings = {
    "temperature": 0.7,
    "top_p": 1,
    "min_p": 0.01,
    "presence_penalty": 0,
    "frequency_penalty": 0,
    "length_penalty": 1.0,
    "max_tokens": 150,
}

agent = client.agents.create_or_update(
    agent_id=AGENT_UUID,
    name=name,
    about=about,
    model="gpt-4o",
)

# Defining a Task
# Defining the task
task_def = yaml.safe_load(f"""
name: Tourist Plan With Weather And Attractions

input_schema:
  type: object
  properties:
    locations:
      type: array
      items:
        type: string
      description: The locations to search for.

tools:
- name: wikipedia
  type: integration
  integration:
    provider: wikipedia

- name: weather
  type: integration
  integration:
    provider: weather
    setup:
      openweathermap_api_key: {openweathermap_api_key}

- name: internet_search
  type: integration
  integration:
    provider: brave
    setup:
      api_key: {brave_api_key}

main:
- over: $ steps[0].input.locations
  map:
    tool: weather
    arguments:
      location: $ _

- over: $ steps[0].input.locations
  map:
    tool: internet_search
    arguments:
      query: $ 'tourist attractions in ' + _

# Zip locations, weather, and attractions into a list of tuples [(location, weather, attractions)]
- evaluate:
    zipped: |-
      $ list(
        zip(
          steps[0].input.locations,
          [output['result'] for output in steps[0].output],
          steps[1].output
        )
      )


- over: $ _['zipped']
  parallelism: 3
  # Inside the map step, each `_` represents the current element in the list
  # which is a tuple of (location, weather, attractions)
  map:
    prompt:
    - role: system
      content: >-
        $ f'''You are {{agent.name}}. Your task is to create a detailed itinerary
        for visiting tourist attractions in some locations.
        The user will give you the following information for each location:

        - The location
        - The current weather condition
        - The top tourist attractions'''
    - role: user
      content: >-
        $ f'''Location: "{{_[0]}}"
        Weather: "{{_[1]}}"
        Attractions: "{{_[2]}}"'''
    unwrap: true

- evaluate:
    final_plan: |-
      $ '\\n---------------\\n'.join(activity for activity in _)
""")

# Creating/Updating a task
task = client.tasks.create_or_update(task_id=TASK_UUID, agent_id=AGENT_UUID, **task_def)

# Creating an Execution
execution = client.executions.create(
    task_id=task.id, input={"locations": ["New York", "London", "Paris", "Tokyo", "Sydney"]}
)

print(f"Execution ID: {execution.id}")

# Wait for the execution to complete
import time

time.sleep(200)

# Getting the execution details
# Get execution details
execution = client.executions.get(execution.id)
# Print the output
print(execution.output)
print("-" * 50)

if "final_plan" in execution.output:
    print(execution.output["final_plan"])

# Lists all the task steps that have been executed up to this point in time
transitions = client.executions.transitions.list(execution_id=execution.id).items

# Transitions are retreived in reverse chronological order
for transition in reversed(transitions):
    print("Transition type: ", transition.type)
    print("Transition output: ", transition.output)
    print("-" * 50)<|MERGE_RESOLUTION|>--- conflicted
+++ resolved
@@ -22,12 +22,7 @@
 TASK_UUID = uuid.uuid4()
 
 # Creating Julep Client with the API Key
-<<<<<<< HEAD
-api_key = os.getenv("JULEP_API_KEY")
-client = Client(api_key=api_key, environment="dev")
-=======
 client = Client(api_key=api_key, environment="production")
->>>>>>> 83fc7c12
 
 # Creating an "agent"
 name = "Jarvis"
