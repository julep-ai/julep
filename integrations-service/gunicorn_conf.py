import multiprocessing
import os

TESTING = os.getenv("TESTING", "false").lower() == "true"
DEBUG = os.getenv("DEBUG", "false").lower() == "true"
<<<<<<< HEAD
AGENTS_API_DEBUG = os.getenv("AGENTS_API_DEBUG", "false").lower() == "true"

# Gunicorn config variables
workers = (
    (multiprocessing.cpu_count() // 2)
    if not (TESTING or AGENTS_API_DEBUG or DEBUG)
    else 1
)
=======
import os

TESTING = os.getenv("TESTING", "false").lower() == "true"
DEBUG = os.getenv("DEBUG", "false").lower() == "true"

# Gunicorn config variables
workers = multiprocessing.cpu_count() // 2 if not (TESTING or DEBUG) else 1
>>>>>>> 0a104eab
worker_class = "uvicorn.workers.UvicornWorker"
bind = "0.0.0.0:8000"
keepalive = 120
timeout = 120
errorlog = "-"
accesslog = "-"
loglevel = "info"
graceful_timeout = 30
max_requests = 1000
max_requests_jitter = 50
preload_app = False


def when_ready(server):
    """Run when server is ready to handle requests."""
    # Ensure proper permissions for any required directories
    for directory in ["logs", "run"]:
        path = os.path.join(os.getcwd(), directory)
        if not os.path.exists(path):
            os.makedirs(path, mode=0o755)


def on_starting(server):
    """Run when server starts."""
    server.log.setup(server.app.cfg)


def worker_exit(server, worker):
    """Clean up on worker exit."""
    server.log.info(f"Worker {worker.pid} exiting gracefully")
loglevel = "info"
graceful_timeout = 30
max_requests = 1000
max_requests_jitter = 50
preload_app = False


def when_ready(server):
    """Run when server is ready to handle requests."""
    # Ensure proper permissions for any required directories
    for directory in ["logs", "run"]:
        path = os.path.join(os.getcwd(), directory)
        if not os.path.exists(path):
            os.makedirs(path, mode=0o755)


def on_starting(server):
    """Run when server starts."""
    server.log.setup(server.app.cfg)


def worker_exit(server, worker):
    """Clean up on worker exit."""
    server.log.info(f"Worker {worker.pid} exiting gracefully")<|MERGE_RESOLUTION|>--- conflicted
+++ resolved
@@ -3,7 +3,6 @@
 
 TESTING = os.getenv("TESTING", "false").lower() == "true"
 DEBUG = os.getenv("DEBUG", "false").lower() == "true"
-<<<<<<< HEAD
 AGENTS_API_DEBUG = os.getenv("AGENTS_API_DEBUG", "false").lower() == "true"
 
 # Gunicorn config variables
@@ -12,15 +11,6 @@
     if not (TESTING or AGENTS_API_DEBUG or DEBUG)
     else 1
 )
-=======
-import os
-
-TESTING = os.getenv("TESTING", "false").lower() == "true"
-DEBUG = os.getenv("DEBUG", "false").lower() == "true"
-
-# Gunicorn config variables
-workers = multiprocessing.cpu_count() // 2 if not (TESTING or DEBUG) else 1
->>>>>>> 0a104eab
 worker_class = "uvicorn.workers.UvicornWorker"
 bind = "0.0.0.0:8000"
 keepalive = 120
