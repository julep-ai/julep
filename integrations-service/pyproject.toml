[project]
name = "integrations"
version = "1.0.0"
description = "julep integrations service"
readme = "README.md"
requires-python = ">=3.12,<3.13"
dependencies = [
  "langchain-community~=0.3.0",
  "fastapi~=0.115.0",
  "uvicorn~=0.30.6",
  "langchain~=0.3.0",
  "pydantic[email]~=2.9.2",
  "duckduckgo-search~=6.2.13",
  "openai~=1.47.1",
  "tweepy~=4.14.0",
  "wikipedia~=1.4.0",
  "fire~=0.6.0",
  "pyowm~=3.3.0",
  "spider-client~=0.0.70",
  "browserbase>=1.0.5",
  "setuptools~=75.1.0",
  "beartype~=0.19.0",
  "tenacity>=8.2.0,<8.4.0",
  "gunicorn~=23.0.0",
  "uvloop~=0.21.0",
  "selenium~=4.25.0",
  "playwright~=1.48.0",
  "httpx~=0.27.2",
  "pillow~=11.0.0",
  "llama-index~=0.11.22",
  "llama-parse~=0.5.13",
  "cloudinary~=1.41.0",
  "environs~=11.2.1",
  "arxiv~=2.1.3",
  "sentry-sdk[flask]>=2.19.0",
<<<<<<< HEAD
  "algoliasearch>=4.14.0",
=======
  "unstructured-client>=0.28.1",
>>>>>>> 3dce1420
]

[dependency-groups]
dev = [
    "datamodel-code-generator>=0.26.3",
    "poethepoet>=0.31.1",
    "pyright>=1.1.389",
    "pytest>=8.3.3",
    "pytest-asyncio>=0.24.0",
    "pytest-cov>=6.0.0",
    "pytype>=2024.10.11",
    "ruff>=0.9.0",
]

[tool.pytest.ini_options]
asyncio_mode = "auto"<|MERGE_RESOLUTION|>--- conflicted
+++ resolved
@@ -33,11 +33,8 @@
   "environs~=11.2.1",
   "arxiv~=2.1.3",
   "sentry-sdk[flask]>=2.19.0",
-<<<<<<< HEAD
+  "unstructured-client>=0.28.1",
   "algoliasearch>=4.14.0",
-=======
-  "unstructured-client>=0.28.1",
->>>>>>> 3dce1420
 ]
 
 [dependency-groups]
