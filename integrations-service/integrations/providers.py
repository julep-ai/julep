--- conflicted
+++ resolved
@@ -1,10 +1,8 @@
 from .autogen.Tools import (
-<<<<<<< HEAD
     ArxivSearchArguments,
-=======
->>>>>>> 4ee58c89
     # Arguments imports
     BraveSearchArguments,
+    # Setup imports
     # Setup imports
     BraveSearchSetup,
     BrowserbaseCompleteSessionArguments,
@@ -284,7 +282,6 @@
     ),
 )
 
-<<<<<<< HEAD
 arxiv = BaseProvider(
     provider="arxiv",
     setup=None,
@@ -304,8 +301,6 @@
     ),
 )
 
-=======
->>>>>>> 4ee58c89
 available_providers: dict[str, BaseProvider] = {
     "wikipedia": wikipedia,
     "weather": weather,
@@ -317,8 +312,5 @@
     "llama_parse": llama_parse,
     "ffmpeg": ffmpeg,
     "cloudinary": cloudinary,
-<<<<<<< HEAD
     "arxiv": arxiv,
-=======
->>>>>>> 4ee58c89
 }