--- conflicted
+++ resolved
@@ -316,7 +316,25 @@
     ),
 )
 
-<<<<<<< HEAD
+unstructured = BaseProvider(
+    provider="unstructured",
+    setup=UnstructuredSetup,
+    methods=[
+        BaseProviderMethod(
+            method="parse",
+            description="Parse documents into structured elements",
+            arguments=UnstructuredPartitionArguments,
+            output=UnstructuredParseOutput,
+        ),
+    ],
+    info=ProviderInfo(
+        url="https://unstructured.io/",
+        docs="https://docs.unstructured.io/",
+        icon="https://unstructured.io/favicon.ico",
+        friendly_name="Unstructured.io",
+    ),
+)
+
 algolia = BaseProvider(
     provider="algolia",
     setup=AlgoliaSetup,
@@ -333,24 +351,6 @@
         docs="https://www.algolia.com/doc/",
         icon="https://www.algolia.com/favicon.ico",
         friendly_name="Algolia Search",
-=======
-unstructured = BaseProvider(
-    provider="unstructured",
-    setup=UnstructuredSetup,
-    methods=[
-        BaseProviderMethod(
-            method="parse",
-            description="Parse documents into structured elements",
-            arguments=UnstructuredPartitionArguments,
-            output=UnstructuredParseOutput,
-        ),
-    ],
-    info=ProviderInfo(
-        url="https://unstructured.io/",
-        docs="https://docs.unstructured.io/",
-        icon="https://unstructured.io/favicon.ico",
-        friendly_name="Unstructured.io",
->>>>>>> 3dce1420
     ),
 )
 
@@ -366,9 +366,4 @@
     "ffmpeg": ffmpeg,
     "cloudinary": cloudinary,
     "arxiv": arxiv,
-<<<<<<< HEAD
-    "algolia": algolia,
-=======
-    "unstructured": unstructured,
->>>>>>> 3dce1420
 }