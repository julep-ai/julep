--- conflicted
+++ resolved
@@ -6,6 +6,7 @@
 from tenacity import retry, stop_after_attempt, wait_exponential
 
 from ...autogen.Tools import LlamaParseFetchArguments, LlamaParseSetup
+from ...env import llama_api_key  # Import env to access environment variables
 from ...env import llama_api_key  # Import env to access environment variables
 from ...models import LlamaParseFetchOutput
 
@@ -23,10 +24,10 @@
     Parse and extract content from files using LlamaParse.
     """
 
+
     assert isinstance(setup, LlamaParseSetup), "Invalid setup"
     assert isinstance(arguments, LlamaParseFetchArguments), "Invalid arguments"
 
-<<<<<<< HEAD
     # Use walrus operator to simplify assignment and condition
     if (api_key := setup.llamaparse_api_key) == "DEMO_API_KEY":
         api_key = llama_api_key
@@ -36,16 +37,6 @@
         {**setup.params, **arguments.params}
         if setup.params and arguments.params
         else setup.params or arguments.params
-=======
-    if setup.llamaparse_api_key == "DEMO_API_KEY":
-        setup.llamaparse_api_key = llama_api_key
-
-    parser = LlamaParse(
-        api_key=setup.llamaparse_api_key,
-        result_type=arguments.result_format,
-        num_workers=arguments.num_workers,
-        language=arguments.language,
->>>>>>> 4ee58c89
     )
 
     parser = LlamaParse(
