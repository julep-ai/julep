# TODO: Make docker compose setup production ready
# SCRUM-30

name: julep

include:
<<<<<<< HEAD
  - ./memory-store/docker-compose.yml
  - ./gateway/docker-compose.yml
  - ./agents-api/docker-compose.yml
  - ./scheduler/docker-compose.yml
  - ./llm-proxy/docker-compose.yml
  - ./integrations-service/docker-compose.yml
  - ./monitoring/docker-compose.yml
  - ./blob-store/docker-compose-ha.yml
  - ./hasura/docker-compose.yml
  - ./feature-flags/docker-compose.yml
=======
  - ./src/memory-store/docker-compose.yml
  - ./src/gateway/docker-compose.yml
  - ./src/agents-api/docker-compose.yml
  - ./src/scheduler/docker-compose.yml
  - ./src/llm-proxy/docker-compose.yml
  - ./src/integrations-service/docker-compose.yml
  - ./src/monitoring/docker-compose.yml
  - ./src/blob-store/docker-compose-ha.yml
  - ./src/hasura/docker-compose.yml
  - ./src/analytics/docker-compose.yml
>>>>>>> 1247fe42
  # - ./code-interpreter/docker-compose.yml
  # - ./embedding-service/docker-compose.yml

  # TODO: Enable after testing
  # - ./src/monitoring/docker-compose.yml

### Notes on authentication

# - agents-api runs under two modes:
#   + single-tenant: `SKIP_CHECK_DEVELOPER_HEADERS=True` and `AGENTS_API_KEY` is required
#     [user] --{Authorization: Bearer $api-key}--> [agents-api]
#   + multi-tenant:
#     `SKIP_CHECK_DEVELOPER_HEADERS=False` and requests must have a valid `X-Developer-Id` header
#     [user]
#       --{Authorization: Bearer $JWT}--> [gateway]
#       --{X-Developer-Id: $developer-id, Authorization: Bearer $internal-api-key}--> [agents-api]

# in single-tenant mode, developer id is assumed to be uuid '00000000-0000-0000-0000-000000000000'
# and this is the default value of `X-Developer-Id` header in this case
# the `developers` table in cozo-db will have a row with `id` = '00000000-0000-0000-0000-000000000000' and `name` = 'Default Developer'

# in multi-tenant mode, developer id is the id of the developer in the `developers` table in cozo-db
# and this id is expected in `X-Developer-Id` header
# the developer should have a valid JWT token issued by the gateway
# the JWT token is expected in `Authorization` header

# if the developer id is not found in the `developers` table in cozo-db, the request will be rejected

# in order for agents-api to work correctly in multi-tenant mode, the api assumes that:
# - the `gateway` is configured to forward `X-Developer-Id` header to agents-api

# and the gateway does that by expecting JWT token in `Authorization` header with the following claims:
# - `sub` claim is the developer ID
# - `email` claim is the developer email
# - `exp` claim is the expiration timestamp
# - `iat` claim is the issue timestamp<|MERGE_RESOLUTION|>--- conflicted
+++ resolved
@@ -4,18 +4,6 @@
 name: julep
 
 include:
-<<<<<<< HEAD
-  - ./memory-store/docker-compose.yml
-  - ./gateway/docker-compose.yml
-  - ./agents-api/docker-compose.yml
-  - ./scheduler/docker-compose.yml
-  - ./llm-proxy/docker-compose.yml
-  - ./integrations-service/docker-compose.yml
-  - ./monitoring/docker-compose.yml
-  - ./blob-store/docker-compose-ha.yml
-  - ./hasura/docker-compose.yml
-  - ./feature-flags/docker-compose.yml
-=======
   - ./src/memory-store/docker-compose.yml
   - ./src/gateway/docker-compose.yml
   - ./src/agents-api/docker-compose.yml
@@ -26,7 +14,7 @@
   - ./src/blob-store/docker-compose-ha.yml
   - ./src/hasura/docker-compose.yml
   - ./src/analytics/docker-compose.yml
->>>>>>> 1247fe42
+  - ./feature-flags/docker-compose.yml
   # - ./code-interpreter/docker-compose.yml
   # - ./embedding-service/docker-compose.yml
 
